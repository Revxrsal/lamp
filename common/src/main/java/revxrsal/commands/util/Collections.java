--- conflicted
+++ resolved
@@ -23,35 +23,14 @@
  */
 package revxrsal.commands.util;
 
-import java.util.ArrayList;
-import java.util.LinkedList;
-import java.util.List;
 import org.jetbrains.annotations.Nullable;
 
-<<<<<<< HEAD
-@SuppressWarnings("unchecked")
-=======
 import java.util.*;
 
->>>>>>> b1712c26
 public final class Collections {
 
-  private Collections() {
-  }
+    private Collections() {}
 
-<<<<<<< HEAD
-  public static <T> LinkedList<T> linkedListOf(T... elements) {
-    LinkedList<T> list = new LinkedList<>();
-    java.util.Collections.addAll(list, elements);
-    return list;
-  }
-
-  public static <T> List<T> listOf(T... elements) {
-    List<T> list = new ArrayList<>();
-    java.util.Collections.addAll(list, elements);
-    return list;
-  }
-=======
     @SafeVarargs
     public static <T> LinkedList<T> linkedListOf(T... elements) {
         LinkedList<T> list = new LinkedList<>();
@@ -65,10 +44,9 @@
         java.util.Collections.addAll(list, elements);
         return list;
     }
->>>>>>> b1712c26
 
-  public static <T> @Nullable T getOrNull(List<T> list, int index) {
-    return index >= 0 && index <= (list.size() - 1) ? list.get(index) : null;
-  }
+    public static <T> @Nullable T getOrNull(List<T> list, int index) {
+        return index >= 0 && index <= (list.size() - 1) ? list.get(index) : null;
+    }
 
 }