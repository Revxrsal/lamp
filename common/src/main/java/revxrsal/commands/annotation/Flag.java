package revxrsal.commands.annotation;

import java.lang.annotation.ElementType;
import java.lang.annotation.Retention;
import java.lang.annotation.RetentionPolicy;
import java.lang.annotation.Target;

/**
 * An annotation to mark a parameter as a flag.
 * <p>
<<<<<<< HEAD
 * Flags are pretty similar to normal parameters, however they do not need to come in a specific
 * order, and are explicitly named with a special prefix when the command is invoked.
=======
 * Flags are similar to normal parameters, however they do not need to
 * come in a specific order, and are explicitly named with a special prefix when the
 * command is invoked.
>>>>>>> b2ba32ce
 * <p>
 * For example, <code>/test (parameters) -name "hello there"</code>, in which <em>name</em> would be
 * a flag parameter.
 * <p>
 * Flags are compatible with {@link Default} and {@link Optional}, as in, they can be marked as
 * optional or can have a default value when not specified.
 */
@Target(ElementType.PARAMETER)
@Retention(RetentionPolicy.RUNTIME)
public @interface Flag {

  /**
   * The flag name. If left empty, the parameter name will be used.
   *
   * @return The flag name
   */
  String value() default "";

}<|MERGE_RESOLUTION|>--- conflicted
+++ resolved
@@ -8,14 +8,8 @@
 /**
  * An annotation to mark a parameter as a flag.
  * <p>
-<<<<<<< HEAD
- * Flags are pretty similar to normal parameters, however they do not need to come in a specific
- * order, and are explicitly named with a special prefix when the command is invoked.
-=======
- * Flags are similar to normal parameters, however they do not need to
- * come in a specific order, and are explicitly named with a special prefix when the
- * command is invoked.
->>>>>>> b2ba32ce
+ * Flags are similar to normal parameters, however they do not need to come in a specific order, and
+ * are explicitly named with a special prefix when the command is invoked.
  * <p>
  * For example, <code>/test (parameters) -name "hello there"</code>, in which <em>name</em> would be
  * a flag parameter.
