--- conflicted
+++ resolved
@@ -23,7 +23,6 @@
  */
 package revxrsal.commands;
 
-<<<<<<< HEAD
 import dev.demeng.pluginbase.locale.Translator;
 import java.lang.annotation.Annotation;
 import java.util.Locale;
@@ -32,9 +31,7 @@
 import java.util.Set;
 import java.util.function.BiConsumer;
 import java.util.function.Supplier;
-=======
 import org.jetbrains.annotations.ApiStatus;
->>>>>>> b1712c26
 import org.jetbrains.annotations.NotNull;
 import org.jetbrains.annotations.Nullable;
 import org.jetbrains.annotations.UnmodifiableView;
@@ -57,7 +54,6 @@
 import revxrsal.commands.exception.TooManyArgumentsException;
 import revxrsal.commands.help.CommandHelp;
 import revxrsal.commands.help.CommandHelpWriter;
-<<<<<<< HEAD
 import revxrsal.commands.process.CommandCondition;
 import revxrsal.commands.process.ContextResolver;
 import revxrsal.commands.process.ContextResolverFactory;
@@ -67,556 +63,13 @@
 import revxrsal.commands.process.SenderResolver;
 import revxrsal.commands.process.ValueResolver;
 import revxrsal.commands.process.ValueResolverFactory;
-=======
-import revxrsal.commands.locales.Translator;
-import revxrsal.commands.process.*;
-
-import java.lang.annotation.Annotation;
-import java.util.*;
-import java.util.function.BiConsumer;
-import java.util.function.Supplier;
->>>>>>> b1712c26
 
 /**
- * The main handler for registering commands, resolvers, interceptors, handlers, tab completions and
- * other stuff.
+ * The main handler for registering commands, resolvers, interceptors, handlers,
+ * tab completions and other stuff.
  */
 public interface CommandHandler {
 
-<<<<<<< HEAD
-  /**
-   * Registers the specified command from an instance. This will automatically set all
-   * {@link Dependency}-annotated fields with their values.
-   *
-   * @param commands The commands object instances. Can be a class if methods are static.
-   * @return This command handler
-   */
-  @NotNull CommandHandler register(@NotNull Object... commands);
-
-  /**
-   * Gets the current, default locale used by this handler
-   *
-   * @return The default locale
-   */
-  @NotNull Locale getLocale();
-
-  /**
-   * Sets the locale of this handler.
-   *
-   * @param locale The locale of this handler
-   */
-  void setLocale(@NotNull Locale locale);
-
-  /**
-   * Returns the translator of this command handler
-   *
-   * @return The message translator
-   */
-  @NotNull Translator getTranslator();
-
-  /**
-   * Sets the {@link MethodCallerFactory} responsible for generating access to reflection methods.
-   * <p>
-   * This method allows using alternative strategy for accessing methods reflectively.
-   *
-   * @param factory Factory to set
-   * @return This command handler
-   * @see MethodCallerFactory
-   */
-  @NotNull CommandHandler setMethodCallerFactory(@NotNull MethodCallerFactory factory);
-
-  /**
-   * Returns the {@link ArgumentParser} responsible for controlling the logic of parsing strings.
-   *
-   * @return The argument parser.
-   */
-  @NotNull ArgumentParser getArgumentParser();
-
-  /**
-   * Parses the string and returns an {@link ArgumentStack} for it. This method behaves exactly like
-   * {@link #parseArguments(String[])}, however it returns a singleton list of an empty string when
-   * the text is empty, suitable for auto-completion.
-   *
-   * @param arguments Strings to parse. These will get joined to a string separated by spaces.
-   * @return The argument stack.
-   */
-  ArgumentStack parseArgumentsForCompletion(String... arguments) throws ArgumentParseException;
-
-  /**
-   * Parses the string array and returns an {@link ArgumentStack} for it.
-   *
-   * @param arguments String array to parse. This will be joined as a single string with spaces.
-   * @return The argument stack.
-   * @see ArgumentParser#parse(String).
-   */
-  ArgumentStack parseArguments(String... arguments) throws ArgumentParseException;
-
-  /**
-   * Sets the {@link ArgumentParser} responsible for controlling the logic of parsing strings.
-   *
-   * @param parser The argument parser to use.
-   */
-  CommandHandler setArgumentParser(@NotNull ArgumentParser parser);
-
-  /**
-   * Sets the {@link CommandExceptionHandler} to use for handling any exceptions that are thrown
-   * from the command.
-   * <p>
-   * If not set, a default one will be used.
-   *
-   * @param handler The exception handler
-   * @return This command handler
-   * @see CommandExceptionHandler#handleException(Throwable, CommandActor)
-   */
-  @NotNull CommandHandler setExceptionHandler(@NotNull CommandExceptionHandler handler);
-
-  /**
-   * Convenient method to register exception handlers. These will have higher priority over
-   * {@link CommandExceptionHandler}.
-   *
-   * @param exceptionType The exception class
-   * @param handler       The exception handler
-   * @return This command handler
-   * @see CommandExceptionHandler#handleException(Throwable, CommandActor)
-   */
-  @NotNull <T extends Throwable> CommandHandler registerExceptionHandler(
-      @NotNull Class<T> exceptionType,
-      @NotNull BiConsumer<CommandActor, T> handler);
-
-  /**
-   * Sets the prefix that all parameters annotated with {@link Switch} will be checked against. If
-   * not set, <blockquote>-</blockquote> will be used
-   *
-   * @param prefix New prefix to set
-   * @return This command handler
-   * @throws IllegalArgumentException if the prefix is empty
-   */
-  @NotNull CommandHandler setSwitchPrefix(@NotNull String prefix);
-
-  /**
-   * Sets the prefix that all parameters annotated with {@link Flag} will be checked against. If not
-   * set, <blockquote>-</blockquote> will be used
-   *
-   * @param prefix New prefix to set
-   * @return This command handler
-   * @throws IllegalArgumentException if the prefix is empty
-   */
-  @NotNull CommandHandler setFlagPrefix(@NotNull String prefix);
-
-  /**
-   * Sets the {@link CommandHelpWriter} responsible for generating help pages
-   *
-   * @param <T>        The help entry type.
-   * @param helpWriter Help writer to use
-   * @return This command handler
-   * @see CommandHelpWriter
-   * @see CommandHelp
-   */
-  @NotNull <T> CommandHandler setHelpWriter(@NotNull CommandHelpWriter<T> helpWriter);
-
-  /**
-   * Disables stacktrace sanitization.
-   * <p>
-   * By default, printed stack-trace is sanitized and stripped from internal, extra trace elements.
-   * This helps to keep the trace clean and readable, and removes away unnecessary paths. When
-   * disabled, full stacktrace will be printed.
-   *
-   * @return This command handler
-   */
-  @NotNull CommandHandler disableStackTraceSanitizing();
-
-  /**
-   * Sets the command to fail when too many arguments are specified in the command.
-   *
-   * @return This command handler
-   * @see TooManyArgumentsException
-   */
-  @NotNull CommandHandler failOnTooManyArguments();
-
-  /**
-   * Registers the given sender resolver, which resolves parameters at index 0 that may be
-   * potentially a custom sender implementation.
-   * <p>
-   * See {@link SenderResolver} for more information.
-   *
-   * @param resolver Resolver to register
-   * @return This command handler
-   * @see SenderResolver
-   */
-  @NotNull CommandHandler registerSenderResolver(@NotNull SenderResolver resolver);
-
-  /**
-   * Registers the given permission reader, which allows registering custom
-   * {@link CommandPermission} implementations with annotations.
-   *
-   * @param reader Permission reader to register
-   * @return This command handler
-   * @see PermissionReader
-   */
-  @NotNull CommandHandler registerPermissionReader(@NotNull PermissionReader reader);
-
-  /**
-   * Registers a parameter resolver that gets its value from the command arguments.
-   * <p>
-   * See {@link ValueResolver} for more information
-   *
-   * @param type     The parameter type to resolve
-   * @param resolver The resolver
-   * @return This command handler
-   * @see ValueResolver
-   */
-  @NotNull <T> CommandHandler registerValueResolver(@NotNull Class<T> type,
-      @NotNull ValueResolver<T> resolver);
-
-  /**
-   * Registers a parameter resolver that gets its value from the command arguments.
-   * <p>
-   * See {@link ValueResolver} for more information
-   *
-   * @param priority The resolver priority. Zero represents the highest.
-   * @param type     The parameter type to resolve
-   * @param resolver The resolver
-   * @return This command handler
-   * @see ValueResolver
-   */
-  @NotNull <T> CommandHandler registerValueResolver(int priority, @NotNull Class<T> type,
-      @NotNull ValueResolver<T> resolver);
-
-  /**
-   * Registers a parameter resolver that gets its value from the command context.
-   * <p>
-   * See {@link ContextResolver} for more information
-   *
-   * @param type     The parameter type to resolve
-   * @param resolver The resolver
-   * @return This command handler
-   * @see ContextResolver
-   */
-  @NotNull <T> CommandHandler registerContextResolver(@NotNull Class<T> type,
-      @NotNull ContextResolver<T> resolver);
-
-  /**
-   * Registers a parameter resolver that gets its value from the command context.
-   * <p>
-   * See {@link ContextResolver} for more information
-   *
-   * @param priority The resolver priority. Zero represents the highest.
-   * @param type     The parameter type to resolve
-   * @param resolver The resolver
-   * @return This command handler
-   * @see ContextResolver
-   */
-  @NotNull <T> CommandHandler registerContextResolver(int priority, @NotNull Class<T> type,
-      @NotNull ContextResolver<T> resolver);
-
-  /**
-   * Registers a parameter type to always be a static value. This is useful for registering
-   * singletons as parameters.
-   * <p>
-   * This is equivalent to calling {@code registerContextResolver(type, ContextResolver.of(type))}
-   * <p>
-   * See {@link ContextResolver} for more information
-   *
-   * @param type  The parameter type to resolve
-   * @param value The value to retrun
-   * @return This command handler
-   * @see ContextResolver
-   */
-  @NotNull <T> CommandHandler registerContextValue(@NotNull Class<T> type, @Nullable T value);
-
-  /**
-   * Registers a parameter type to always be a static value. This is useful for registering
-   * singletons as parameters.
-   * <p>
-   * This is equivalent to calling
-   * {@code registerContextResolver(priority, type, ContextResolver.of(value))}
-   * <p>
-   * See {@link ContextResolver} for more information
-   *
-   * @param priority The resolver priority. Zero represents the highest.
-   * @param type     The parameter type to resolve
-   * @param value    The value to retrun
-   * @return This command handler
-   * @see ContextResolver
-   */
-  @NotNull <T> CommandHandler registerContextValue(int priority, @NotNull Class<T> type,
-      @NotNull T value);
-
-  /**
-   * Registers a {@link ValueResolverFactory} to this handler
-   *
-   * @param factory Factory to register
-   * @return This command handler
-   * @see ValueResolverFactory
-   * @see #registerContextResolverFactory(ContextResolverFactory)
-   */
-  @NotNull CommandHandler registerValueResolverFactory(@NotNull ValueResolverFactory factory);
-
-  /**
-   * Registers a {@link ValueResolverFactory} to this handler
-   *
-   * @param priority The resolver priority. Zero represents the highest.
-   * @param factory  Factory to register
-   * @return This command handler
-   * @see ValueResolverFactory
-   * @see #registerContextResolverFactory(ContextResolverFactory)
-   */
-  @NotNull CommandHandler registerValueResolverFactory(int priority,
-      @NotNull ValueResolverFactory factory);
-
-  /**
-   * Registers a {@link ContextResolverFactory} to this handler
-   *
-   * @param factory Factory to register
-   * @return This command handler
-   * @see ContextResolverFactory
-   * @see #registerValueResolverFactory(ValueResolverFactory)
-   */
-  @NotNull CommandHandler registerContextResolverFactory(@NotNull ContextResolverFactory factory);
-
-  /**
-   * Registers a {@link ContextResolverFactory} to this handler
-   *
-   * @param priority The resolver priority. Zero represents the highest.
-   * @param factory  Factory to register
-   * @return This command handler
-   * @see ContextResolverFactory
-   * @see #registerValueResolverFactory(ValueResolverFactory)
-   */
-  @NotNull CommandHandler registerContextResolverFactory(int priority,
-      @NotNull ContextResolverFactory factory);
-
-  /**
-   * Registers the specified condition in which all commands will be validated with.
-   *
-   * @param condition Condition to register
-   * @return This command handler
-   */
-  @NotNull CommandHandler registerCondition(@NotNull CommandCondition condition);
-
-  /**
-   * Registers a dependency for dependency injection.
-   * <p>
-   * Any fields in the command class or instance with the {@link Dependency} annotation will have
-   * their value set from this supplier.
-   *
-   * @param <T>      The dependency type
-   * @param type     The dependency class type. This <i>must</i> match the field type.
-   * @param supplier The dependency supplier
-   * @return This command handler
-   * @see #registerDependency(Class, Object)
-   */
-  @NotNull <T> CommandHandler registerDependency(@NotNull Class<T> type,
-      @NotNull Supplier<T> supplier);
-
-  /**
-   * Registers a (static) dependency for dependency injection.
-   * <p>
-   * Any fields in the command class or instance with the {@link Dependency} annotation will have
-   * their value set to this value.
-   *
-   * @param <T>   The dependency type
-   * @param type  The dependency class type. This <i>must</i> match the field type
-   * @param value The dependency value
-   * @return This command handler
-   * @see #registerDependency(Class, Supplier)
-   */
-  @NotNull <T> CommandHandler registerDependency(@NotNull Class<T> type, T value);
-
-  /**
-   * Registers a {@link ParameterValidator} for the specified parameter type. Parameter validators
-   * can access all information about a parameter, including the name and annotations.
-   *
-   * @param <T>       The parameter type
-   * @param type      The parameter type
-   * @param validator The validator for this parameter
-   * @return This command handler
-   */
-  @NotNull <T> CommandHandler registerParameterValidator(@NotNull Class<T> type,
-      @NotNull ParameterValidator<T> validator);
-
-  /**
-   * Registers a response handler for the specified response type. Response handlers do
-   * post-handling with results returned from command methods.
-   * <p>
-   * Note that response handlers are captured by {@link ExecutableCommand}s when they are
-   * registered, so they should be registered <i>before</i> the command itself is registered.
-   *
-   * @param <T>          The response type
-   * @param responseType The response class
-   * @param handler      The response handler implementation
-   * @return This command handler
-   */
-  @NotNull <T> CommandHandler registerResponseHandler(@NotNull Class<T> responseType,
-      @NotNull ResponseHandler<T> handler);
-
-  /**
-   * Registers an annotation replacer. Annotation replacers allow to dynamically generate
-   * annotations at runtime using APIs such as {@link Annotations}.
-   */
-  @NotNull <T extends Annotation> CommandHandler registerAnnotationReplacer(
-      @NotNull Class<T> annotationType,
-      @NotNull AnnotationReplacer<T> replacer);
-
-  /**
-   * Accepts the given {@link CommandHandlerVisitor} and allows it to visit this command handler.
-   *
-   * @param visitor Visitor to accept
-   * @return This command handler
-   * @see CommandHandlerVisitor
-   */
-  @NotNull CommandHandler accept(@NotNull CommandHandlerVisitor visitor);
-
-  /**
-   * Returns the auto-completion handler of this command handler
-   *
-   * @return The auto-completion handler
-   */
-  @NotNull AutoCompleter getAutoCompleter();
-
-  /**
-   * Returns the given {@link ExecutableCommand} that matches the given path. This can return null
-   * if no command exists at such a path.
-   * <p>
-   * Note that {@link CommandPath}s are, by default, case-insensitive.
-   *
-   * @param path Path to look for
-   * @return The command at the given path
-   */
-  ExecutableCommand getCommand(@NotNull CommandPath path);
-
-  /**
-   * Returns the given {@link CommandCategory} that matches the given path. This can return null if
-   * no category exists at such a path.
-   * <p>
-   * Note that {@link CommandPath}s are, by default, case-insensitive.
-   *
-   * @param path Path to look for
-   * @return The category at the given path
-   */
-  CommandCategory getCategory(@NotNull CommandPath path);
-
-  /**
-   * Returns an unmodifiable view of all the registered commands in this command handler.
-   *
-   * @return The registered commands
-   */
-  @NotNull @UnmodifiableView Map<CommandPath, ExecutableCommand> getCommands();
-
-  /**
-   * Returns an unmodifiable view of all the registered categories in this command handler.
-   *
-   * @return The registered categories
-   */
-  @NotNull @UnmodifiableView Map<CommandPath, CommandCategory> getCategories();
-
-  /**
-   * Returns the command exception handler currently used by this command handler
-   *
-   * @return The command exception handler
-   */
-  @NotNull CommandExceptionHandler getExceptionHandler();
-
-  /**
-   * Returns the {@link MethodCallerFactory} responsible for generating reflective calls.
-   *
-   * @return The method caller factory
-   */
-  @NotNull MethodCallerFactory getMethodCallerFactory();
-
-  /**
-   * Returns the {@link CommandHelpWriter} of this command handler. This can be null if no writer is
-   * registered.
-   *
-   * @param <T> Command help entries type
-   * @return The help writer of this handler
-   */
-  <T> CommandHelpWriter<T> getHelpWriter();
-
-  /**
-   * Unregisters the given path and all the sub-paths that belong to it
-   *
-   * @param path Path to unregister
-   * @return True if one or more elements were removed by this call.
-   */
-  boolean unregister(@NotNull CommandPath path);
-
-  /**
-   * Unregisters the given path and all the sub-paths that belong to it
-   *
-   * @param commandPath Path to unregister
-   * @return True if one or more elements were removed by this call.
-   */
-  boolean unregister(@NotNull String commandPath);
-
-  /**
-   * Unregisters all the command instances in this command handler.
-   */
-  void unregisterAllCommands();
-
-  /**
-   * Returns all the root commands or categories paths in this command handler.
-   *
-   * @return All root command paths
-   */
-  @NotNull Set<CommandPath> getRootPaths();
-
-  /**
-   * Returns the prefix that comes before all {@link Switch} parameters when they are fetched from
-   * the command.
-   *
-   * @return The switch prefix
-   */
-  @NotNull String getSwitchPrefix();
-
-  /**
-   * Returns the prefix that comes before all {@link Flag} parameters when they are fetched from the
-   * command.
-   *
-   * @return The switch prefix
-   */
-  @NotNull String getFlagPrefix();
-
-  /**
-   * Returns the dependency registered for the given type
-   *
-   * @param dependencyType Dependency type to look for
-   * @param <T>            Dependency type
-   * @return The dependency, or null if not found.
-   */
-  <T> Supplier<T> getDependency(@NotNull Class<T> dependencyType);
-
-  /**
-   * Returns the dependency registered for the given type, otherwise returns the given {@code def}
-   * value.
-   *
-   * @param dependencyType Dependency type to look for
-   * @param def            Default value if no dependency is registered for the given type.
-   * @param <T>            Dependency type
-   * @return The dependency, or null if not found.
-   */
-  <T> Supplier<T> getDependency(@NotNull Class<T> dependencyType, Supplier<T> def);
-
-  /**
-   * Evaluates the command from the given arguments
-   *
-   * @param actor     Actor to execute as
-   * @param arguments Arguments to invoke the command with
-   * @return The result returned from invoking the command method. The optional value may be null if
-   * an exception was thrown.
-   */
-  <T> @NotNull Optional<@Nullable T> dispatch(@NotNull CommandActor actor,
-      @NotNull ArgumentStack arguments);
-
-  /**
-   * Evaluates the command from the given input
-   *
-   * @param actor        Actor to execute as
-   * @param commandInput Input to invoke with
-   */
-  <T> @NotNull Optional<@Nullable T> dispatch(@NotNull CommandActor actor,
-      @NotNull String commandInput);
-=======
     /**
      * Registers the specified command from an instance. This will automatically
      * set all {@link Dependency}-annotated fields with their values.
@@ -753,18 +206,6 @@
     @NotNull CommandHandler setFlagPrefix(@NotNull String prefix);
 
     /**
-     * Returns the prefix that should preced all messages sent
-     * with {@link CommandActor#reply(String)} and {@link CommandActor#error(String)}.
-     * <p>
-     * Note that the prefix will <em>NOT</em> be followed by spaces, it is your
-     * responsibility to include it in the prefix you set.
-     *
-     * @param prefix Message prefix
-     * @return This command handler
-     */
-    @NotNull CommandHandler setMessagePrefix(@NotNull String prefix);
-
-    /**
      * Sets the {@link CommandHelpWriter} responsible for generating help pages
      *
      * @param <T>        The help entry type.
@@ -1141,16 +582,6 @@
      * @return The switch prefix
      */
     @NotNull String getFlagPrefix();
-
-    /**
-     * Returns the prefix that preceds all messages sent by {@link CommandActor#reply(String)}
-     * and {@link CommandActor#error(String)}.
-     * <p>
-     * Set with {@link CommandHandler#setMessagePrefix(String)}
-     *
-     * @return The message prefix
-     */
-    @NotNull String getMessagePrefix();
 
     /**
      * Returns the dependency registered for the given type
@@ -1190,6 +621,5 @@
      * @param commandInput Input to invoke with
      */
     <T> @NotNull Optional<@Nullable T> dispatch(@NotNull CommandActor actor, @NotNull String commandInput);
->>>>>>> b1712c26
 
 }