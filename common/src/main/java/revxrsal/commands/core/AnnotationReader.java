/*
 * This file is part of lamp, licensed under the MIT License.
 *
 *  Copyright (c) Revxrsal <reflxction.github@gmail.com>
 *
 *  Permission is hereby granted, free of charge, to any person obtaining a copy
 *  of this software and associated documentation files (the "Software"), to deal
 *  in the Software without restriction, including without limitation the rights
 *  to use, copy, modify, merge, publish, distribute, sublicense, and/or sell
 *  copies of the Software, and to permit persons to whom the Software is
 *  furnished to do so, subject to the following conditions:
 *
 *  The above copyright notice and this permission notice shall be included in all
 *  copies or substantial portions of the Software.
 *
 *  THE SOFTWARE IS PROVIDED "AS IS", WITHOUT WARRANTY OF ANY KIND, EXPRESS OR
 *  IMPLIED, INCLUDING BUT NOT LIMITED TO THE WARRANTIES OF MERCHANTABILITY,
 *  FITNESS FOR A PARTICULAR PURPOSE AND NONINFRINGEMENT. IN NO EVENT SHALL THE
 *  AUTHORS OR COPYRIGHT HOLDERS BE LIABLE FOR ANY CLAIM, DAMAGES OR OTHER
 *  LIABILITY, WHETHER IN AN ACTION OF CONTRACT, TORT OR OTHERWISE, ARISING FROM,
 *  OUT OF OR IN CONNECTION WITH THE SOFTWARE OR THE USE OR OTHER DEALINGS IN THE
 *  SOFTWARE.
 */
package revxrsal.commands.core;

<<<<<<< HEAD
=======
import lombok.AllArgsConstructor;
import lombok.ToString;
import org.jetbrains.annotations.NotNull;
import revxrsal.commands.annotation.*;

>>>>>>> b1712c26
import java.lang.annotation.Annotation;
import java.lang.reflect.AnnotatedElement;
import java.lang.reflect.Method;
import java.util.HashMap;
import java.util.List;
import java.util.Map;
import java.util.function.Function;
import java.util.function.Supplier;
import java.util.stream.Collectors;
import java.util.stream.Stream;
import lombok.AllArgsConstructor;
import lombok.ToString;
import org.jetbrains.annotations.NotNull;
import revxrsal.commands.annotation.Command;
import revxrsal.commands.annotation.Default;
import revxrsal.commands.annotation.DistributeOnMethods;
import revxrsal.commands.annotation.Subcommand;

@ToString
@AllArgsConstructor
final class AnnotationReader {

<<<<<<< HEAD
  private static final List<Class<? extends Annotation>> COMMAND_ANNOTATIONS = Stream.of(
      Command.class,
      Subcommand.class,
      Default.class
  ).collect(Collectors.toList());
=======
    private static final List<Class<? extends Annotation>> COMMAND_ANNOTATIONS = Stream.of(
            Command.class,
            Subcommand.class,
            Default.class,
            DefaultFor.class
    ).collect(Collectors.toList());
>>>>>>> b1712c26

  public static AnnotationReader create(@NotNull BaseCommandHandler handler,
      @NotNull AnnotatedElement method) {

    return createReader(handler, method);
  }

  private final AnnotatedElement element;
  private Map<Class<? extends Annotation>, Annotation> annotations;

  public <T extends Annotation> T get(@NotNull Class<T> annotationType) {
    return (T) annotations.get(annotationType);
  }

  public void add(@NotNull Annotation annotation) {
    annotations.putIfAbsent(annotation.annotationType(), annotation);
  }

  void replaceAnnotations(BaseCommandHandler handler) {
    if (handler.annotationReplacers.isEmpty()) {
      return;
    }
    Map<Class<? extends Annotation>, Annotation> newAnnotations = new HashMap<>(annotations);
    for (Annotation annotation : annotations.values()) {
      List<Annotation> replaced = handler.replaceAnnotation(element, annotation);
      if (replaced == null) {
        continue;
      }
      replaced.forEach(a -> newAnnotations.put(a.annotationType(), a));
    }
    // we copy the replaced ones into a new map to avoid stackoverflow
    annotations = newAnnotations;
  }

  public boolean shouldDismiss() {
    if (!(element instanceof Method)) {
      return false;
    }
    if (annotations.isEmpty()) {
      return true;
    }
    return COMMAND_ANNOTATIONS.stream()
        .noneMatch(annotation -> annotations.containsKey(annotation));
  }

  @NotNull
  private static AnnotationReader createReader(@NotNull BaseCommandHandler handler,
      @NotNull AnnotatedElement method) {
    Map<Class<? extends Annotation>, Annotation> annotations = toMap(method.getAnnotations());

    AnnotationReader reader = new AnnotationReader(method, annotations);
    reader.replaceAnnotations(handler);
    return reader;
  }

  public void distributeAnnotations() {
    if (element instanceof Method) {
      Class<?> top = ((Method) element).getDeclaringClass();
      while (top != null) {
        toMap(top.getAnnotations()).forEach((type, annotation) -> {
          if (type.isAnnotationPresent(DistributeOnMethods.class)) {
            annotations.putIfAbsent(type, annotation);
          }
        });
        top = top.getDeclaringClass();
      }
    }
  }

  public <R, T extends Annotation> R get(@NotNull Class<T> type, Function<T, R> f) {
    return get(type, f, () -> null);
  }

  public <R, T extends Annotation> R get(@NotNull Class<T> type, Function<T, R> f,
      Supplier<R> def) {
    T ann = (T) annotations.get(type);
    if (ann != null) {
      return f.apply(ann);
    }
    return def.get();
  }

  public <T extends Annotation> @NotNull T get(@NotNull Class<T> type, String err) {
    T ann = get(type);
    if (ann == null) {
      throw new IllegalStateException(err);
    }
    return ann;
  }

  public boolean contains(Class<? extends Annotation> annotation) {
    return annotations.containsKey(annotation);
  }

  private static Map<Class<? extends Annotation>, Annotation> toMap(Annotation[] annotations) {
    Map<Class<? extends Annotation>, Annotation> map = new HashMap<>();
    for (Annotation annotation : annotations) {
      map.put(annotation.annotationType(), annotation);
    }
    return map;
  }

  public boolean isEmpty() {
    return annotations.isEmpty();
  }
}<|MERGE_RESOLUTION|>--- conflicted
+++ resolved
@@ -23,14 +23,11 @@
  */
 package revxrsal.commands.core;
 
-<<<<<<< HEAD
-=======
 import lombok.AllArgsConstructor;
 import lombok.ToString;
 import org.jetbrains.annotations.NotNull;
 import revxrsal.commands.annotation.*;
 
->>>>>>> b1712c26
 import java.lang.annotation.Annotation;
 import java.lang.reflect.AnnotatedElement;
 import java.lang.reflect.Method;
@@ -41,135 +38,104 @@
 import java.util.function.Supplier;
 import java.util.stream.Collectors;
 import java.util.stream.Stream;
-import lombok.AllArgsConstructor;
-import lombok.ToString;
-import org.jetbrains.annotations.NotNull;
-import revxrsal.commands.annotation.Command;
-import revxrsal.commands.annotation.Default;
-import revxrsal.commands.annotation.DistributeOnMethods;
-import revxrsal.commands.annotation.Subcommand;
 
 @ToString
-@AllArgsConstructor
-final class AnnotationReader {
+@AllArgsConstructor final class AnnotationReader {
 
-<<<<<<< HEAD
-  private static final List<Class<? extends Annotation>> COMMAND_ANNOTATIONS = Stream.of(
-      Command.class,
-      Subcommand.class,
-      Default.class
-  ).collect(Collectors.toList());
-=======
     private static final List<Class<? extends Annotation>> COMMAND_ANNOTATIONS = Stream.of(
             Command.class,
             Subcommand.class,
             Default.class,
             DefaultFor.class
     ).collect(Collectors.toList());
->>>>>>> b1712c26
 
-  public static AnnotationReader create(@NotNull BaseCommandHandler handler,
-      @NotNull AnnotatedElement method) {
+    public static AnnotationReader create(@NotNull BaseCommandHandler handler,
+                                          @NotNull AnnotatedElement method) {
 
-    return createReader(handler, method);
-  }
+        return createReader(handler, method);
+    }
 
-  private final AnnotatedElement element;
-  private Map<Class<? extends Annotation>, Annotation> annotations;
+    private final AnnotatedElement element;
+    private Map<Class<? extends Annotation>, Annotation> annotations;
 
-  public <T extends Annotation> T get(@NotNull Class<T> annotationType) {
-    return (T) annotations.get(annotationType);
-  }
+    public <T extends Annotation> T get(@NotNull Class<T> annotationType) {
+        return (T) annotations.get(annotationType);
+    }
 
-  public void add(@NotNull Annotation annotation) {
-    annotations.putIfAbsent(annotation.annotationType(), annotation);
-  }
+    public void add(@NotNull Annotation annotation) {
+        annotations.putIfAbsent(annotation.annotationType(), annotation);
+    }
 
-  void replaceAnnotations(BaseCommandHandler handler) {
-    if (handler.annotationReplacers.isEmpty()) {
-      return;
+    void replaceAnnotations(BaseCommandHandler handler) {
+        if (handler.annotationReplacers.isEmpty()) return;
+        Map<Class<? extends Annotation>, Annotation> newAnnotations = new HashMap<>(annotations);
+        for (Annotation annotation : annotations.values()) {
+            List<Annotation> replaced = handler.replaceAnnotation(element, annotation);
+            if (replaced == null) continue;
+            replaced.forEach(a -> newAnnotations.put(a.annotationType(), a));
+        }
+        // we copy the replaced ones into a new map to avoid stackoverflow
+        annotations = newAnnotations;
     }
-    Map<Class<? extends Annotation>, Annotation> newAnnotations = new HashMap<>(annotations);
-    for (Annotation annotation : annotations.values()) {
-      List<Annotation> replaced = handler.replaceAnnotation(element, annotation);
-      if (replaced == null) {
-        continue;
-      }
-      replaced.forEach(a -> newAnnotations.put(a.annotationType(), a));
+
+    public boolean shouldDismiss() {
+        if (!(element instanceof Method)) return false;
+        if (annotations.isEmpty()) return true;
+        return COMMAND_ANNOTATIONS.stream().noneMatch(annotation -> annotations.containsKey(annotation));
     }
-    // we copy the replaced ones into a new map to avoid stackoverflow
-    annotations = newAnnotations;
-  }
 
-  public boolean shouldDismiss() {
-    if (!(element instanceof Method)) {
-      return false;
+    @NotNull private static AnnotationReader createReader(@NotNull BaseCommandHandler handler, @NotNull AnnotatedElement method) {
+        Map<Class<? extends Annotation>, Annotation> annotations = toMap(method.getAnnotations());
+
+        AnnotationReader reader = new AnnotationReader(method, annotations);
+        reader.replaceAnnotations(handler);
+        return reader;
     }
-    if (annotations.isEmpty()) {
-      return true;
+
+    public void distributeAnnotations() {
+        if (element instanceof Method) {
+            Class<?> top = ((Method) element).getDeclaringClass();
+            while (top != null) {
+                toMap(top.getAnnotations()).forEach((type, annotation) -> {
+                    if (type.isAnnotationPresent(DistributeOnMethods.class))
+                        annotations.putIfAbsent(type, annotation);
+                });
+                top = top.getDeclaringClass();
+            }
+        }
     }
-    return COMMAND_ANNOTATIONS.stream()
-        .noneMatch(annotation -> annotations.containsKey(annotation));
-  }
 
-  @NotNull
-  private static AnnotationReader createReader(@NotNull BaseCommandHandler handler,
-      @NotNull AnnotatedElement method) {
-    Map<Class<? extends Annotation>, Annotation> annotations = toMap(method.getAnnotations());
+    public <R, T extends Annotation> R get(@NotNull Class<T> type, Function<T, R> f) {
+        return get(type, f, () -> null);
+    }
 
-    AnnotationReader reader = new AnnotationReader(method, annotations);
-    reader.replaceAnnotations(handler);
-    return reader;
-  }
+    public <R, T extends Annotation> R get(@NotNull Class<T> type, Function<T, R> f, Supplier<R> def) {
+        T ann = (T) annotations.get(type);
+        if (ann != null)
+            return f.apply(ann);
+        return def.get();
+    }
 
-  public void distributeAnnotations() {
-    if (element instanceof Method) {
-      Class<?> top = ((Method) element).getDeclaringClass();
-      while (top != null) {
-        toMap(top.getAnnotations()).forEach((type, annotation) -> {
-          if (type.isAnnotationPresent(DistributeOnMethods.class)) {
-            annotations.putIfAbsent(type, annotation);
-          }
-        });
-        top = top.getDeclaringClass();
-      }
+    public <T extends Annotation> @NotNull T get(@NotNull Class<T> type, String err) {
+        T ann = get(type);
+        if (ann == null)
+            throw new IllegalStateException(err);
+        return ann;
     }
-  }
 
-  public <R, T extends Annotation> R get(@NotNull Class<T> type, Function<T, R> f) {
-    return get(type, f, () -> null);
-  }
+    public boolean contains(Class<? extends Annotation> annotation) {
+        return annotations.containsKey(annotation);
+    }
 
-  public <R, T extends Annotation> R get(@NotNull Class<T> type, Function<T, R> f,
-      Supplier<R> def) {
-    T ann = (T) annotations.get(type);
-    if (ann != null) {
-      return f.apply(ann);
+    private static Map<Class<? extends Annotation>, Annotation> toMap(Annotation[] annotations) {
+        Map<Class<? extends Annotation>, Annotation> map = new HashMap<>();
+        for (Annotation annotation : annotations) {
+            map.put(annotation.annotationType(), annotation);
+        }
+        return map;
     }
-    return def.get();
-  }
 
-  public <T extends Annotation> @NotNull T get(@NotNull Class<T> type, String err) {
-    T ann = get(type);
-    if (ann == null) {
-      throw new IllegalStateException(err);
+    public boolean isEmpty() {
+        return annotations.isEmpty();
     }
-    return ann;
-  }
-
-  public boolean contains(Class<? extends Annotation> annotation) {
-    return annotations.containsKey(annotation);
-  }
-
-  private static Map<Class<? extends Annotation>, Annotation> toMap(Annotation[] annotations) {
-    Map<Class<? extends Annotation>, Annotation> map = new HashMap<>();
-    for (Annotation annotation : annotations) {
-      map.put(annotation.annotationType(), annotation);
-    }
-    return map;
-  }
-
-  public boolean isEmpty() {
-    return annotations.isEmpty();
-  }
 }