/*
 * This file is part of lamp, licensed under the MIT License.
 *
 *  Copysecond (c) Revxrsal <reflxction.github@gmail.com>
 *
 *  Permission is hereby granted, free of charge, to any person obtaining a copy
 *  of this software and associated documentation files (the "Software"), to deal
 *  in the Software without restriction, including without limitation the seconds
 *  to use, copy, modify, merge, publish, distribute, sublicense, and/or sell
 *  copies of the Software, and to permit persons to whom the Software is
 *  furnished to do so, subject to the following conditions:
 *
 *  The above copysecond notice and this permission notice shall be included in all
 *  copies or substantial portions of the Software.
 *
 *  THE SOFTWARE IS PROVIDED "AS IS", WITHOUT WARRANTY OF ANY KIND, EXPRESS OR
 *  IMPLIED, INCLUDING BUT NOT LIMITED TO THE WARRANTIES OF MERCHANTABILITY,
 *  FITNESS FOR A PARTICULAR PURPOSE AND NONINFRINGEMENT. IN NO EVENT SHALL THE
 *  AUTHORS OR COPYRIGHT HOLDERS BE LIABLE FOR ANY CLAIM, DAMAGES OR OTHER
 *  LIABILITY, WHETHER IN AN ACTION OF CONTRACT, TORT OR OTHERWISE, ARISING FROM,
 *  OUT OF OR IN CONNECTION WITH THE SOFTWARE OR THE USE OR OTHER DEALINGS IN THE
 *  SOFTWARE.
 */
package revxrsal.commands.core;

import java.util.Collection;
import java.util.Iterator;
import java.util.LinkedList;
import java.util.Objects;
<<<<<<< HEAD
import org.jetbrains.annotations.NotNull;
import org.jetbrains.annotations.Nullable;
import revxrsal.commands.util.Collections;
import revxrsal.commands.util.Preconditions;
=======

import static revxrsal.commands.util.Collections.linkedListOf;
import static revxrsal.commands.util.Strings.splitBySpace;
>>>>>>> b1712c26

/**
 * Represents the full, qualified, case-insensitive path of a command.
 * <p>
 * This class is immutable, hence is thread-safe, and is intended to be used as a key for maps that
 * use hashing.
 */
public class CommandPath implements Iterable<String>, Comparable<CommandPath> {

<<<<<<< HEAD
  /**
   * Returns the corresponding {@link CommandPath} to the given path
   *
   * @param path Path to wrap
   * @return The command path
   */
  public static @NotNull CommandPath get(@NotNull String... path) {
    Preconditions.notEmpty(path, "Path cannot be empty!");
    return new CommandPath(path.clone());
  }

  /**
   * Returns the corresponding {@link CommandPath} to the given path
   *
   * @param path Path to wrap
   * @return The command path
   */
  public static @NotNull CommandPath get(@NotNull Collection<String> path) {
    Preconditions.notEmpty(path, "Path cannot be empty!");
    return new CommandPath(path.toArray(new String[0]));
  }

  /**
   * Represents the actual path of this command
   */
  protected final LinkedList<String> path;

  /**
   * Instantiates a path with the specified array.
   *
   * @param path Path to use.
   */
  CommandPath(String[] path) {
    for (int i = 0; i < path.length; i++) {
      String s = path[i];
      path[i] = s.toLowerCase();
=======
    /**
     * Returns the corresponding {@link CommandPath} to the given path. This will
     * respect spaces
     *
     * @param path Path to wrap
     * @return The command path
     */
    public static @NotNull CommandPath parse(@NotNull String path) {
        Preconditions.notEmpty(path, "Path cannot be empty!");
        return get(splitBySpace(path));
    }

    /**
     * Returns the corresponding {@link CommandPath} to the given path
     *
     * @param path Path to wrap
     * @return The command path
     */
    public static @NotNull CommandPath get(@NotNull String... path) {
        Preconditions.notEmpty(path, "Path cannot be empty!");
        return new CommandPath(path.clone());
    }

    /**
     * Returns the corresponding {@link CommandPath} to the given path
     *
     * @param path Path to wrap
     * @return The command path
     */
    public static @NotNull CommandPath get(@NotNull Collection<String> path) {
        Preconditions.notEmpty(path, "Path cannot be empty!");
        return new CommandPath(path.toArray(new String[0]));
    }

    /**
     * Represents the actual path of this command
     */
    protected final LinkedList<String> path;

    /**
     * Instantiates a path with the specified array.
     *
     * @param path Path to use.
     */
    CommandPath(String[] path) {
        for (int i = 0; i < path.length; i++) {
            String s = path[i];
            path[i] = s.toLowerCase();
        }
        this.path = linkedListOf(path);
    }

    /**
     * Converts this path to a string, where all elements in the path are
     * joined by a space.
     *
     * @return The real path
     */
    public @NotNull String toRealString() {
        return String.join(" ", path);
    }

    /**
     * Returns a clone linked list of this path.
     *
     * @return A linked list of this path
     */
    public @NotNull LinkedList<String> toList() {
        return new LinkedList<>(path);
    }

    /**
     * Returns the root parent of this command path. This is equivilent to
     * calling {@link #getFirst()}.
     *
     * @return The parent
     */
    public @NotNull String getParent() {
        return path.getFirst();
    }

    /**
     * Returns the name (tail) of this command path. This is equivilent to
     * calling {@link #getLast()}.
     *
     * @return The name
     */
    public @NotNull String getName() {
        return path.getLast();
    }

    /**
     * Returns the first element of this command path
     *
     * @return The first element
     */
    public @NotNull String getFirst() {
        return path.getFirst();
    }

    /**
     * Returns the last element in this command path
     *
     * @return The last element
     */
    public @NotNull String getLast() {
        return path.getLast();
    }

    /**
     * Returns the string element at the given index.
     *
     * @param index Index to fetch at
     * @return The string at the given index
     * @throws IndexOutOfBoundsException -
     */
    public @NotNull String get(int index) {
        return path.get(index);
    }

    /**
     * Returns the size of this command path
     *
     * @return The path size
     */
    public int size() {
        return path.size();
    }

    /**
     * Returns whether this path represents a root command path
     * or not
     *
     * @return If this path represents a root path
     */
    public boolean isRoot() {
        return path.size() == 1;
    }

    /**
     * Returns the full path of the category of this command. This
     * will return null if this path represents a root command.
     *
     * @return The command category path
     */
    public @Nullable CommandPath getCategoryPath() {
        if (path.size() <= 1) return null;
        LinkedList<String> list = toList();
        list.removeLast();
        return CommandPath.get(list);
>>>>>>> b1712c26
    }
    this.path = Collections.linkedListOf(path);
  }

  /**
   * Converts this path to a string, where all elements in the path are joined by a space.
   *
   * @return The real path
   */
  public @NotNull String toRealString() {
    return String.join(" ", path);
  }

  /**
   * Returns a clone linked list of this path.
   *
   * @return A linked list of this path
   */
  public @NotNull LinkedList<String> toList() {
    return new LinkedList<>(path);
  }

  /**
   * Returns the root parent of this command path. This is equivilent to calling
   * {@link #getFirst()}.
   *
   * @return The parent
   */
  public @NotNull String getParent() {
    return path.getFirst();
  }

  /**
   * Returns the name (tail) of this command path. This is equivilent to calling
   * {@link #getLast()}.
   *
   * @return The name
   */
  public @NotNull String getName() {
    return path.getLast();
  }

  /**
   * Returns the first element of this command path
   *
   * @return The first element
   */
  public @NotNull String getFirst() {
    return path.getFirst();
  }

  /**
   * Returns the last element in this command path
   *
   * @return The last element
   */
  public @NotNull String getLast() {
    return path.getLast();
  }

  /**
   * Returns the string element at the given index.
   *
   * @param index Index to fetch at
   * @return The string at the given index
   * @throws IndexOutOfBoundsException -
   */
  public @NotNull String get(int index) {
    return path.get(index);
  }

  /**
   * Returns the size of this command path
   *
   * @return The path size
   */
  public int size() {
    return path.size();
  }

  /**
   * Returns whether this path represents a root command path or not
   *
   * @return If this path represents a root path
   */
  public boolean isRoot() {
    return path.size() == 1;
  }

  /**
   * Returns the full path of the category of this command. This will return null if this path
   * represents a root command.
   *
   * @return The command category path
   */
  public @Nullable CommandPath getCategoryPath() {
    if (path.size() <= 1) {
      return null;
    }
    LinkedList<String> list = toList();
    list.removeLast();
    return CommandPath.get(list);
  }

  /**
   * Returns the subcommand path of this command path. This will simply drop the command's parent
   * name.
   *
   * @return The subcommand path.
   */
  public @NotNull LinkedList<String> getSubcommandPath() {
    return new LinkedList<>(path.subList(1, path.size()));
  }

  /**
   * Returns a mutable copy of this command path.
   *
   * @return The mutable copy.
   */
  public MutableCommandPath toMutablePath() {
    return new MutableCommandPath(path.toArray(new String[0]));
  }

  /**
   * Returns whether is this command path mutable or not.
   * <p>
   * This should only return true in cases of {@link MutableCommandPath}.
   *
   * @return Whether is the path mutable or not.
   */
  public boolean isMutable() {
    return false;
  }

  /**
   * Tests whether is this path a child of the specified path or not
   *
   * @param other Path to test against
   * @return True if this is a child of it, false if otherwise.
   */
  public boolean isChildOf(CommandPath other) {
    if (path.size() < other.size()) {
      return false;
    }
    for (int i = 0; i < path.size(); i++) {
      if (other.path.size() <= i) {
        return true; // means that all previous arguments matched
      }
      if (!other.path.get(i).equals(path.get(i))) {
        return false;
      }
    }
<<<<<<< HEAD
    return true;
  }

  /**
   * Tests whether is this path a parent of the specified path or not
   *
   * @param other Path to test against
   * @return True if this is a child of it, false if otherwise.
   */
  public boolean isParentOf(CommandPath other) {
    return other.isChildOf(this);
  }

  @Override
  public boolean equals(Object o) {
    if (this == o) {
      return true;
    }
    if (!(o instanceof CommandPath)) {
      return false;
    }
    CommandPath that = (CommandPath) o;
    return Objects.equals(path, that.path);
  }

  @Override
  public int hashCode() {
    return path.hashCode();
  }

  @Override
  public String toString() {
    return "CommandPath{" + toRealString() + '}';
  }

  @NotNull
  @Override
  public Iterator<String> iterator() {
    return new PathIterator<>(path.iterator());
  }

  /**
   * An implementation of {@link Iterator} that ensures the path cannot be mutated by
   * {@link Iterator#remove()}.
   */
  private static class PathIterator<E> implements Iterator<E> {

    private final Iterator<? extends E> iterator;

    public PathIterator(final Iterator<? extends E> iterator) {
      this.iterator = iterator;
    }

    @Override
    public boolean hasNext() {
      return iterator.hasNext();
    }

    @Override
    public E next() {
      return iterator.next();
=======

    /**
     * Tests whether is this path a child of the specified path or not
     *
     * @param other Path to test against
     * @return True if this is a child of it, false if otherwise.
     */
    public boolean isChildOf(CommandPath other) {
        if (path.size() < other.size()) return false;
        for (int i = 0; i < path.size(); i++) {
            if (other.path.size() <= i) return true; // means that all previous arguments matched
            if (!other.path.get(i).equals(path.get(i))) return false;
        }
        return true;
    }

    /**
     * Tests whether is this path a parent of the specified path or not
     *
     * @param other Path to test against
     * @return True if this is a child of it, false if otherwise.
     */
    public boolean isParentOf(CommandPath other) {
        return other.isChildOf(this);
    }

    @Override
    public boolean equals(Object o) {
        if (this == o) return true;
        if (!(o instanceof CommandPath)) return false;
        CommandPath that = (CommandPath) o;
        return Objects.equals(path, that.path);
    }

    @Override
    public int hashCode() {
        return path.hashCode();
    }

    @Override
    public String toString() {
        return "CommandPath{" + toRealString() + '}';
    }

    @NotNull
    @Override
    public Iterator<String> iterator() {
        return new PathIterator<>(path.iterator());
>>>>>>> b1712c26
    }

    @Override
    public void remove() {
      throw new UnsupportedOperationException("Iterator.remove() is disabled.");
    }

<<<<<<< HEAD
  }

  @Override
  public int compareTo(@NotNull CommandPath o) {
    if (isParentOf(o)) {
      return -1;
    } else if (isChildOf(o)) {
      return 1;
    } else if (o.equals(this)) {
      return 0;
    } else {
      return toRealString().compareTo(o.toRealString());
=======
    @Override
    public int compareTo(@NotNull CommandPath o) {
        if (isParentOf(o))
            return -1;
        else if (isChildOf(o))
            return 1;
        else if (o.equals(this))
            return 0;
        else
            return toRealString().compareTo(o.toRealString());
>>>>>>> b1712c26
    }
  }
}<|MERGE_RESOLUTION|>--- conflicted
+++ resolved
@@ -23,67 +23,26 @@
  */
 package revxrsal.commands.core;
 
+import org.jetbrains.annotations.NotNull;
+import org.jetbrains.annotations.Nullable;
+import revxrsal.commands.util.Preconditions;
+
 import java.util.Collection;
 import java.util.Iterator;
 import java.util.LinkedList;
 import java.util.Objects;
-<<<<<<< HEAD
-import org.jetbrains.annotations.NotNull;
-import org.jetbrains.annotations.Nullable;
-import revxrsal.commands.util.Collections;
-import revxrsal.commands.util.Preconditions;
-=======
 
 import static revxrsal.commands.util.Collections.linkedListOf;
 import static revxrsal.commands.util.Strings.splitBySpace;
->>>>>>> b1712c26
 
 /**
  * Represents the full, qualified, case-insensitive path of a command.
  * <p>
- * This class is immutable, hence is thread-safe, and is intended to be used as a key for maps that
- * use hashing.
+ * This class is immutable, hence is thread-safe, and is intended to be used
+ * as a key for maps that use hashing.
  */
 public class CommandPath implements Iterable<String>, Comparable<CommandPath> {
 
-<<<<<<< HEAD
-  /**
-   * Returns the corresponding {@link CommandPath} to the given path
-   *
-   * @param path Path to wrap
-   * @return The command path
-   */
-  public static @NotNull CommandPath get(@NotNull String... path) {
-    Preconditions.notEmpty(path, "Path cannot be empty!");
-    return new CommandPath(path.clone());
-  }
-
-  /**
-   * Returns the corresponding {@link CommandPath} to the given path
-   *
-   * @param path Path to wrap
-   * @return The command path
-   */
-  public static @NotNull CommandPath get(@NotNull Collection<String> path) {
-    Preconditions.notEmpty(path, "Path cannot be empty!");
-    return new CommandPath(path.toArray(new String[0]));
-  }
-
-  /**
-   * Represents the actual path of this command
-   */
-  protected final LinkedList<String> path;
-
-  /**
-   * Instantiates a path with the specified array.
-   *
-   * @param path Path to use.
-   */
-  CommandPath(String[] path) {
-    for (int i = 0; i < path.length; i++) {
-      String s = path[i];
-      path[i] = s.toLowerCase();
-=======
     /**
      * Returns the corresponding {@link CommandPath} to the given path. This will
      * respect spaces
@@ -234,222 +193,37 @@
         LinkedList<String> list = toList();
         list.removeLast();
         return CommandPath.get(list);
->>>>>>> b1712c26
-    }
-    this.path = Collections.linkedListOf(path);
-  }
-
-  /**
-   * Converts this path to a string, where all elements in the path are joined by a space.
-   *
-   * @return The real path
-   */
-  public @NotNull String toRealString() {
-    return String.join(" ", path);
-  }
-
-  /**
-   * Returns a clone linked list of this path.
-   *
-   * @return A linked list of this path
-   */
-  public @NotNull LinkedList<String> toList() {
-    return new LinkedList<>(path);
-  }
-
-  /**
-   * Returns the root parent of this command path. This is equivilent to calling
-   * {@link #getFirst()}.
-   *
-   * @return The parent
-   */
-  public @NotNull String getParent() {
-    return path.getFirst();
-  }
-
-  /**
-   * Returns the name (tail) of this command path. This is equivilent to calling
-   * {@link #getLast()}.
-   *
-   * @return The name
-   */
-  public @NotNull String getName() {
-    return path.getLast();
-  }
-
-  /**
-   * Returns the first element of this command path
-   *
-   * @return The first element
-   */
-  public @NotNull String getFirst() {
-    return path.getFirst();
-  }
-
-  /**
-   * Returns the last element in this command path
-   *
-   * @return The last element
-   */
-  public @NotNull String getLast() {
-    return path.getLast();
-  }
-
-  /**
-   * Returns the string element at the given index.
-   *
-   * @param index Index to fetch at
-   * @return The string at the given index
-   * @throws IndexOutOfBoundsException -
-   */
-  public @NotNull String get(int index) {
-    return path.get(index);
-  }
-
-  /**
-   * Returns the size of this command path
-   *
-   * @return The path size
-   */
-  public int size() {
-    return path.size();
-  }
-
-  /**
-   * Returns whether this path represents a root command path or not
-   *
-   * @return If this path represents a root path
-   */
-  public boolean isRoot() {
-    return path.size() == 1;
-  }
-
-  /**
-   * Returns the full path of the category of this command. This will return null if this path
-   * represents a root command.
-   *
-   * @return The command category path
-   */
-  public @Nullable CommandPath getCategoryPath() {
-    if (path.size() <= 1) {
-      return null;
-    }
-    LinkedList<String> list = toList();
-    list.removeLast();
-    return CommandPath.get(list);
-  }
-
-  /**
-   * Returns the subcommand path of this command path. This will simply drop the command's parent
-   * name.
-   *
-   * @return The subcommand path.
-   */
-  public @NotNull LinkedList<String> getSubcommandPath() {
-    return new LinkedList<>(path.subList(1, path.size()));
-  }
-
-  /**
-   * Returns a mutable copy of this command path.
-   *
-   * @return The mutable copy.
-   */
-  public MutableCommandPath toMutablePath() {
-    return new MutableCommandPath(path.toArray(new String[0]));
-  }
-
-  /**
-   * Returns whether is this command path mutable or not.
-   * <p>
-   * This should only return true in cases of {@link MutableCommandPath}.
-   *
-   * @return Whether is the path mutable or not.
-   */
-  public boolean isMutable() {
-    return false;
-  }
-
-  /**
-   * Tests whether is this path a child of the specified path or not
-   *
-   * @param other Path to test against
-   * @return True if this is a child of it, false if otherwise.
-   */
-  public boolean isChildOf(CommandPath other) {
-    if (path.size() < other.size()) {
-      return false;
-    }
-    for (int i = 0; i < path.size(); i++) {
-      if (other.path.size() <= i) {
-        return true; // means that all previous arguments matched
-      }
-      if (!other.path.get(i).equals(path.get(i))) {
+    }
+
+    /**
+     * Returns the subcommand path of this command path. This will
+     * simply drop the command's parent name.
+     *
+     * @return The subcommand path.
+     */
+    public @NotNull LinkedList<String> getSubcommandPath() {
+        return new LinkedList<>(path.subList(1, path.size()));
+    }
+
+    /**
+     * Returns a mutable copy of this command path.
+     *
+     * @return The mutable copy.
+     */
+    public MutableCommandPath toMutablePath() {
+        return new MutableCommandPath(path.toArray(new String[0]));
+    }
+
+    /**
+     * Returns whether is this command path mutable or not.
+     * <p>
+     * This should only return true in cases of {@link MutableCommandPath}.
+     *
+     * @return Whether is the path mutable or not.
+     */
+    public boolean isMutable() {
         return false;
-      }
-    }
-<<<<<<< HEAD
-    return true;
-  }
-
-  /**
-   * Tests whether is this path a parent of the specified path or not
-   *
-   * @param other Path to test against
-   * @return True if this is a child of it, false if otherwise.
-   */
-  public boolean isParentOf(CommandPath other) {
-    return other.isChildOf(this);
-  }
-
-  @Override
-  public boolean equals(Object o) {
-    if (this == o) {
-      return true;
-    }
-    if (!(o instanceof CommandPath)) {
-      return false;
-    }
-    CommandPath that = (CommandPath) o;
-    return Objects.equals(path, that.path);
-  }
-
-  @Override
-  public int hashCode() {
-    return path.hashCode();
-  }
-
-  @Override
-  public String toString() {
-    return "CommandPath{" + toRealString() + '}';
-  }
-
-  @NotNull
-  @Override
-  public Iterator<String> iterator() {
-    return new PathIterator<>(path.iterator());
-  }
-
-  /**
-   * An implementation of {@link Iterator} that ensures the path cannot be mutated by
-   * {@link Iterator#remove()}.
-   */
-  private static class PathIterator<E> implements Iterator<E> {
-
-    private final Iterator<? extends E> iterator;
-
-    public PathIterator(final Iterator<? extends E> iterator) {
-      this.iterator = iterator;
-    }
-
-    @Override
-    public boolean hasNext() {
-      return iterator.hasNext();
-    }
-
-    @Override
-    public E next() {
-      return iterator.next();
-=======
+    }
 
     /**
      * Tests whether is this path a child of the specified path or not
@@ -498,28 +272,37 @@
     @Override
     public Iterator<String> iterator() {
         return new PathIterator<>(path.iterator());
->>>>>>> b1712c26
-    }
-
-    @Override
-    public void remove() {
-      throw new UnsupportedOperationException("Iterator.remove() is disabled.");
-    }
-
-<<<<<<< HEAD
-  }
-
-  @Override
-  public int compareTo(@NotNull CommandPath o) {
-    if (isParentOf(o)) {
-      return -1;
-    } else if (isChildOf(o)) {
-      return 1;
-    } else if (o.equals(this)) {
-      return 0;
-    } else {
-      return toRealString().compareTo(o.toRealString());
-=======
+    }
+
+    /**
+     * An implementation of {@link Iterator} that ensures the path cannot
+     * be mutated by {@link Iterator#remove()}.
+     */
+    private static class PathIterator<E> implements Iterator<E> {
+
+        private final Iterator<? extends E> iterator;
+
+        public PathIterator(final Iterator<? extends E> iterator) {
+            this.iterator = iterator;
+        }
+
+        @Override
+        public boolean hasNext() {
+            return iterator.hasNext();
+        }
+
+        @Override
+        public E next() {
+            return iterator.next();
+        }
+
+        @Override
+        public void remove() {
+            throw new UnsupportedOperationException("Iterator.remove() is disabled.");
+        }
+
+    }
+
     @Override
     public int compareTo(@NotNull CommandPath o) {
         if (isParentOf(o))
@@ -530,7 +313,5 @@
             return 0;
         else
             return toRealString().compareTo(o.toRealString());
->>>>>>> b1712c26
-    }
-  }
+    }
 }