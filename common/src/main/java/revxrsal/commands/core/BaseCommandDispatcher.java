--- conflicted
+++ resolved
@@ -276,16 +276,9 @@
     }
   }
 
-<<<<<<< HEAD
-  private static final class ValueContextR extends ParamResolverContext implements
-      ValueResolverContext {
-
-    private final ArgumentStack argumentStack;
-=======
-    static final class ValueContextR extends ParamResolverContext implements ValueResolverContext {
-
-        ArgumentStack argumentStack;
->>>>>>> b2ba32ce
+  static final class ValueContextR extends ParamResolverContext implements ValueResolverContext {
+
+    ArgumentStack argumentStack;
 
     public ValueContextR(List<String> input,
         CommandActor actor,
@@ -301,25 +294,15 @@
       return argumentStack;
     }
 
-<<<<<<< HEAD
     @Override
     public String popForParameter() {
-      return argumentStack.popForParameter(parameter());
+      return arguments().popForParameter(parameter());
     }
 
     @Override
     public String pop() {
-      return argumentStack.pop();
-    }
-=======
-        @Override public String popForParameter() {
-            return arguments().popForParameter(parameter());
-        }
-
-        @Override public String pop() {
-            return arguments().pop();
-        }
->>>>>>> b2ba32ce
+      return arguments().pop();
+    }
 
     private <T> T num(Function<String, T> f) {
       String input = pop();
