--- conflicted
+++ resolved
@@ -23,6 +23,9 @@
  */
 package revxrsal.commands.core;
 
+import static revxrsal.commands.util.Preconditions.notNull;
+
+import java.util.Arrays;
 import java.util.List;
 import org.jetbrains.annotations.NotNull;
 import org.jetbrains.annotations.Nullable;
@@ -33,34 +36,11 @@
 import revxrsal.commands.process.ContextResolver;
 import revxrsal.commands.process.ContextResolverFactory;
 import revxrsal.commands.process.SenderResolver;
-<<<<<<< HEAD
-import revxrsal.commands.util.Preconditions;
-=======
-
-import java.util.Arrays;
-import java.util.List;
-
-import static revxrsal.commands.util.Preconditions.notNull;
->>>>>>> b1712c26
 
 final class SenderContextResolverFactory implements ContextResolverFactory {
 
-  private static final SenderResolver SELF = new SenderResolver() {
+    private static final SenderResolver SELF = new SenderResolver() {
 
-<<<<<<< HEAD
-    @Override
-    public boolean isCustomType(Class<?> type) {
-      return CommandActor.class.isAssignableFrom(type);
-    }
-
-    @Override
-    public @NotNull Object getSender(@NotNull Class<?> customSenderType,
-        @NotNull CommandActor actor,
-        @NotNull ExecutableCommand command) {
-      return actor;
-    }
-  };
-=======
         @Override
         public boolean isCustomType(Class<?> type) {
             return CommandActor.class.isAssignableFrom(type);
@@ -73,31 +53,14 @@
             return actor;
         }
     };
->>>>>>> b1712c26
 
-  private final List<SenderResolver> resolvers;
+    private final List<SenderResolver> resolvers;
 
-  public SenderContextResolverFactory(List<SenderResolver> resolvers) {
-    this.resolvers = resolvers;
-    resolvers.add(SELF);
-  }
+    public SenderContextResolverFactory(List<SenderResolver> resolvers) {
+        this.resolvers = resolvers;
+        resolvers.add(SELF);
+    }
 
-<<<<<<< HEAD
-  @Override
-  public @Nullable ContextResolver<?> create(@NotNull CommandParameter parameter) {
-    if (parameter.getMethodIndex() != 0) {
-      return null;
-    }
-    if (parameter.isOptional() || parameter.hasAnnotation(NotSender.class)) {
-      return null;
-    }
-    for (SenderResolver resolver : resolvers) {
-      if (resolver.isCustomType(parameter.getType())) {
-        return context -> Preconditions.notNull(
-            resolver.getSender(parameter.getType(), context.actor(), context.command()),
-            "SenderResolver#getSender() must not return null!");
-      }
-=======
     private static boolean definitelyNotSender(CommandParameter parameter) {
         return Arrays.stream(parameter.getJavaParameter().getAnnotations())
                 .anyMatch(a -> a.annotationType().isAnnotationPresent(NotSender.ImpliesNotSender.class));
@@ -114,8 +77,5 @@
             }
         }
         return null;
->>>>>>> b1712c26
     }
-    return null;
-  }
 }