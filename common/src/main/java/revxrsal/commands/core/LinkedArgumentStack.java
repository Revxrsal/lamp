--- conflicted
+++ resolved
@@ -45,7 +45,6 @@
       clear();
       return value;
     }
-<<<<<<< HEAD
     return pop();
   }
 
@@ -58,10 +57,9 @@
   public @NotNull @Unmodifiable List<String> asImmutableCopy() {
     return Collections.unmodifiableList(new ArrayList<>(this));
   }
-=======
 
-    @Override public @NotNull ArgumentStack copy() {
-        return new LinkedArgumentStack(this);
-    }
->>>>>>> b2ba32ce
+  @Override
+  public @NotNull ArgumentStack copy() {
+    return new LinkedArgumentStack(this);
+  }
 }