package revxrsal.commands.core;

import static java.util.Collections.emptyList;

import java.util.ArrayList;
import java.util.Collection;
import java.util.Collections;
import java.util.HashMap;
import java.util.HashSet;
import java.util.LinkedList;
import java.util.List;
import java.util.Map;
import java.util.Optional;
import java.util.Set;
import java.util.stream.Collectors;
import lombok.SneakyThrows;
import org.jetbrains.annotations.NotNull;
import org.jetbrains.annotations.Unmodifiable;
import revxrsal.commands.CommandHandler;
import revxrsal.commands.autocomplete.AutoCompleter;
import revxrsal.commands.autocomplete.SuggestionProvider;
import revxrsal.commands.autocomplete.SuggestionProviderFactory;
import revxrsal.commands.command.ArgumentStack;
import revxrsal.commands.command.CommandActor;
import revxrsal.commands.command.CommandCategory;
import revxrsal.commands.command.CommandParameter;
import revxrsal.commands.command.ExecutableCommand;
import revxrsal.commands.util.Preconditions;
import revxrsal.commands.util.Primitives;

final class BaseAutoCompleter implements AutoCompleter {

  private final BaseCommandHandler handler;
  final Map<String, SuggestionProvider> suggestionKeys = new HashMap<>();
  final LinkedList<SuggestionProviderFactory> factories = new LinkedList<>();

  public BaseAutoCompleter(BaseCommandHandler handler) {
    this.handler = handler;
    registerSuggestion("nothing", SuggestionProvider.EMPTY);
    registerSuggestion("empty", SuggestionProvider.EMPTY);
    registerParameterSuggestions(boolean.class, SuggestionProvider.of("true", "false"));
    registerSuggestionFactory(new AutoCompleterAnnotationFactory(suggestionKeys));
  }

<<<<<<< HEAD
  @Override
  public AutoCompleter registerSuggestion(@NotNull String providerID,
      @NotNull SuggestionProvider provider) {
    Preconditions.notNull(provider, "provider ID");
    Preconditions.notNull(provider, "tab suggestion provider");
    suggestionKeys.put(providerID, provider);
    return this;
  }

  @Override
  public AutoCompleter registerSuggestion(@NotNull String providerID,
      @NotNull Collection<String> completions) {
    Preconditions.notNull(providerID, "provider ID");
    Preconditions.notNull(completions, "completions");
    suggestionKeys.put(providerID, (args, sender, command) -> completions);
    return this;
  }
=======
    private final BaseCommandHandler handler;
    final Map<String, SuggestionProvider> suggestionKeys = new HashMap<>();
    final List<SuggestionProviderFactory> factories = new ArrayList<>();

    public BaseAutoCompleter(BaseCommandHandler handler) {
        this.handler = handler;
        registerSuggestion("nothing", SuggestionProvider.EMPTY);
        registerSuggestion("empty", SuggestionProvider.EMPTY);
        registerParameterSuggestions(boolean.class, SuggestionProvider.of("true", "false"));
        registerSuggestionFactory(new AutoCompleterAnnotationFactory(suggestionKeys));
        registerSuggestionFactory(EitherSuggestionProviderFactory.INSTANCE);
    }
>>>>>>> b2ba32ce

  @Override
  public AutoCompleter registerSuggestion(@NotNull String providerID,
      @NotNull String... completions) {
    registerSuggestion(providerID,
        revxrsal.commands.util.Collections.listOf(completions));
    return this;
  }

  @Override
  public AutoCompleter registerParameterSuggestions(@NotNull Class<?> parameterType,
      @NotNull SuggestionProvider provider) {
    Preconditions.notNull(parameterType, "parameter type");
    Preconditions.notNull(provider, "provider");
    registerSuggestionFactory(SuggestionProviderFactory.forType(parameterType, provider));
    Class<?> wrapped = Primitives.wrap(parameterType);
    if (wrapped != parameterType) {
      registerSuggestionFactory(SuggestionProviderFactory.forType(wrapped, provider));
    }
    return this;
  }

  @Override
  public AutoCompleter registerParameterSuggestions(@NotNull Class<?> parameterType,
      @NotNull String providerID) {
    Preconditions.notNull(parameterType, "parameter type");
    Preconditions.notNull(providerID, "provider ID");
    SuggestionProvider provider = suggestionKeys.get(providerID);
    if (provider == null) {
      throw new IllegalArgumentException(
          "No such tab provider: " + providerID + ". Available: " + suggestionKeys.keySet());
    }
    registerParameterSuggestions(parameterType, provider);
    return this;
  }

  @Override
  public AutoCompleter registerSuggestionFactory(@NotNull SuggestionProviderFactory factory) {
    Preconditions.notNull(factory, "suggestion provider factory cannot be null!");
    factories.add(factory);
    return this;
  }

  @Override
  public AutoCompleter registerSuggestionFactory(int priority,
      @NotNull SuggestionProviderFactory factory) {
    Preconditions.notNull(factory, "suggestion provider factory cannot be null!");
    factories.add(Preconditions.coerceIn(priority, 0, factories.size()), factory);
    return this;
  }

  public SuggestionProvider getProvider(CommandParameter parameter) {
    if (parameter.isSwitch()) {
      return SuggestionProvider.of(handler.switchPrefix + parameter.getSwitchName());
    }
    for (SuggestionProviderFactory factory : factories) {
      SuggestionProvider provider = factory.createSuggestionProvider(parameter);
      if (provider == null) {
        continue;
      }
      return provider;
    }
    if (parameter.getType().isEnum()) {
      return EnumSuggestionProviderFactory.INSTANCE.createSuggestionProvider(parameter);
    }
    return SuggestionProvider.EMPTY;
  }

  @Override
  public SuggestionProvider getSuggestionProvider(@NotNull String id) {
    return suggestionKeys.get(id);
  }

  @Override
  public List<String> complete(@NotNull CommandActor actor, @NotNull ArgumentStack arguments) {
    CommandPath path = CommandPath.get(arguments.subList(0, arguments.size() - 1));
    int originalSize = arguments.size();
    ExecutableCommand command = searchForCommand(path, actor);
    if (command != null) {
      command.getPath().forEach(c -> arguments.removeFirst());
      return getCompletions(actor, arguments, command);
    }
    CommandCategory category = getLastCategory(path);
    if (category == null) {
      return emptyList();
    }

    category.getPath().forEach(c -> arguments.removeFirst());
    return getCompletions(actor, arguments, category, originalSize);
  }

  @Override
  public List<String> complete(@NotNull CommandActor actor, @NotNull String buffer) {
    return complete(actor, handler.parseArgumentsForCompletion(buffer));
  }

  private ExecutableCommand searchForCommand(CommandPath path, CommandActor actor) {
    ExecutableCommand found = handler.getCommand(path);
    if (found != null && !found.isSecret() && found.getPermission().canExecute(actor)) {
      return found;
    }
    MutableCommandPath mpath = MutableCommandPath.empty();
    for (String p : path) {
      mpath.add(p);
      found = handler.getCommand(mpath);
      if (found != null && !found.isSecret() && found.getPermission().canExecute(actor)) {
        return found;
      }
    }
    return null;
  }

  private CommandCategory getLastCategory(CommandPath path) {
    MutableCommandPath mpath = MutableCommandPath.empty();
    CommandCategory category = null;
    for (String p : path) {
      mpath.add(p);
      CommandCategory c = handler.getCategory(mpath);
      if (c == null && category != null) {
        return category;
      }
      if (c != null) {
        category = c;
      }
    }
    return category;
  }

  @SneakyThrows
  private List<String> getCompletions(CommandActor actor,
      ArgumentStack args,
      @NotNull ExecutableCommand command) {
    try {
      if (args.isEmpty()) {
        return emptyList();
      }
      if (command.getValueParameters().isEmpty()) {
        return emptyList();
      }
      List<CommandParameter> parameters = new ArrayList<>(command.getValueParameters().values());
      Collections.sort(parameters);
      for (CommandParameter parameter : parameters) {
        try {
          if (parameter.isFlag()) {
            continue;
          }
          if (parameter.getCommandIndex() == args.size() - 1) {
            if (!parameter.getPermission().canExecute(actor)) {
              return emptyList();
            }
            SuggestionProvider provider = parameter.getSuggestionProvider();
            Preconditions.notNull(provider, "provider must not be null!");
            return getParamCompletions(provider.getSuggestions(args, actor, command), args);
          }
        } catch (Throwable ignored) {
        }
      }
      parameters.removeIf(c -> !c.isFlag());
      if (parameters.isEmpty()) {
        return emptyList();
      }
      Optional<CommandParameter> currentFlag = parameters.stream().filter(c -> {
        int index = args.indexOf(handler.getFlagPrefix() + c.getFlagName());
        return index == args.size() - 2;
      }).findFirst();
      if (currentFlag.isPresent()) {
        SuggestionProvider provider = currentFlag.get().getSuggestionProvider();
        return getParamCompletions(provider.getSuggestions(args, actor, command), args);
      }
      for (CommandParameter flag : parameters) {
        int index = args.indexOf(handler.getFlagPrefix() + flag.getFlagName());
        if (index == -1) {
          return revxrsal.commands.util.Collections.listOf(
              handler.getFlagPrefix() + flag.getFlagName());
        } else if (index == args.size() - 2) {
          return getParamCompletions(
              flag.getSuggestionProvider().getSuggestions(args, actor, command), args);
        }
      }
      return emptyList();
    } catch (IndexOutOfBoundsException e) {
      return emptyList();
    }
  }

  @NotNull
  private List<String> getParamCompletions(Collection<String> provider, ArgumentStack args) {
    return provider
        .stream()
        .filter(c -> c.toLowerCase().startsWith(args.getLast().toLowerCase()))
        .sorted(String.CASE_INSENSITIVE_ORDER)
        .distinct()
        .collect(Collectors.toList());
  }

  private List<String> getCompletions(CommandActor actor, @Unmodifiable ArgumentStack args,
      CommandCategory category, int originalSize) {
    if (args.isEmpty()) {
      return emptyList();
    }
    Set<String> suggestions = new HashSet<>();
    if (category.getDefaultAction() != null) {
      ExecutableCommand defaultAction = category.getDefaultAction();
      if (!defaultAction.isSecret() && defaultAction.getPermission().canExecute(actor)) {
        suggestions.addAll(getCompletions(actor, args, defaultAction));
      }
    }
    if (originalSize - category.getPath().size() == 1) {
      category.getCommands().values().forEach(c -> {
        if (!c.isSecret() && c.getPermission().canExecute(actor)) {
          suggestions.add(c.getName());
        }
      });
      category.getCategories().values().forEach(c -> {
        if (!c.isSecret() && c.getPermission().canExecute(actor)) {
          suggestions.add(c.getName());
        }
      });
    }
    return getParamCompletions(suggestions, args);
  }

  @Override
  public CommandHandler and() {
    return handler;
  }
}<|MERGE_RESOLUTION|>--- conflicted
+++ resolved
@@ -1,13 +1,15 @@
 package revxrsal.commands.core;
 
 import static java.util.Collections.emptyList;
+import static revxrsal.commands.util.Collections.listOf;
+import static revxrsal.commands.util.Preconditions.coerceIn;
+import static revxrsal.commands.util.Preconditions.notNull;
 
 import java.util.ArrayList;
 import java.util.Collection;
 import java.util.Collections;
 import java.util.HashMap;
 import java.util.HashSet;
-import java.util.LinkedList;
 import java.util.List;
 import java.util.Map;
 import java.util.Optional;
@@ -25,14 +27,13 @@
 import revxrsal.commands.command.CommandCategory;
 import revxrsal.commands.command.CommandParameter;
 import revxrsal.commands.command.ExecutableCommand;
-import revxrsal.commands.util.Preconditions;
 import revxrsal.commands.util.Primitives;
 
 final class BaseAutoCompleter implements AutoCompleter {
 
   private final BaseCommandHandler handler;
   final Map<String, SuggestionProvider> suggestionKeys = new HashMap<>();
-  final LinkedList<SuggestionProviderFactory> factories = new LinkedList<>();
+  final List<SuggestionProviderFactory> factories = new ArrayList<>();
 
   public BaseAutoCompleter(BaseCommandHandler handler) {
     this.handler = handler;
@@ -40,14 +41,14 @@
     registerSuggestion("empty", SuggestionProvider.EMPTY);
     registerParameterSuggestions(boolean.class, SuggestionProvider.of("true", "false"));
     registerSuggestionFactory(new AutoCompleterAnnotationFactory(suggestionKeys));
-  }
-
-<<<<<<< HEAD
+    registerSuggestionFactory(EitherSuggestionProviderFactory.INSTANCE);
+  }
+
   @Override
   public AutoCompleter registerSuggestion(@NotNull String providerID,
       @NotNull SuggestionProvider provider) {
-    Preconditions.notNull(provider, "provider ID");
-    Preconditions.notNull(provider, "tab suggestion provider");
+    notNull(provider, "provider ID");
+    notNull(provider, "tab suggestion provider");
     suggestionKeys.put(providerID, provider);
     return this;
   }
@@ -55,39 +56,24 @@
   @Override
   public AutoCompleter registerSuggestion(@NotNull String providerID,
       @NotNull Collection<String> completions) {
-    Preconditions.notNull(providerID, "provider ID");
-    Preconditions.notNull(completions, "completions");
+    notNull(providerID, "provider ID");
+    notNull(completions, "completions");
     suggestionKeys.put(providerID, (args, sender, command) -> completions);
     return this;
   }
-=======
-    private final BaseCommandHandler handler;
-    final Map<String, SuggestionProvider> suggestionKeys = new HashMap<>();
-    final List<SuggestionProviderFactory> factories = new ArrayList<>();
-
-    public BaseAutoCompleter(BaseCommandHandler handler) {
-        this.handler = handler;
-        registerSuggestion("nothing", SuggestionProvider.EMPTY);
-        registerSuggestion("empty", SuggestionProvider.EMPTY);
-        registerParameterSuggestions(boolean.class, SuggestionProvider.of("true", "false"));
-        registerSuggestionFactory(new AutoCompleterAnnotationFactory(suggestionKeys));
-        registerSuggestionFactory(EitherSuggestionProviderFactory.INSTANCE);
-    }
->>>>>>> b2ba32ce
 
   @Override
   public AutoCompleter registerSuggestion(@NotNull String providerID,
       @NotNull String... completions) {
-    registerSuggestion(providerID,
-        revxrsal.commands.util.Collections.listOf(completions));
+    registerSuggestion(providerID, listOf(completions));
     return this;
   }
 
   @Override
   public AutoCompleter registerParameterSuggestions(@NotNull Class<?> parameterType,
       @NotNull SuggestionProvider provider) {
-    Preconditions.notNull(parameterType, "parameter type");
-    Preconditions.notNull(provider, "provider");
+    notNull(parameterType, "parameter type");
+    notNull(provider, "provider");
     registerSuggestionFactory(SuggestionProviderFactory.forType(parameterType, provider));
     Class<?> wrapped = Primitives.wrap(parameterType);
     if (wrapped != parameterType) {
@@ -99,8 +85,8 @@
   @Override
   public AutoCompleter registerParameterSuggestions(@NotNull Class<?> parameterType,
       @NotNull String providerID) {
-    Preconditions.notNull(parameterType, "parameter type");
-    Preconditions.notNull(providerID, "provider ID");
+    notNull(parameterType, "parameter type");
+    notNull(providerID, "provider ID");
     SuggestionProvider provider = suggestionKeys.get(providerID);
     if (provider == null) {
       throw new IllegalArgumentException(
@@ -112,7 +98,7 @@
 
   @Override
   public AutoCompleter registerSuggestionFactory(@NotNull SuggestionProviderFactory factory) {
-    Preconditions.notNull(factory, "suggestion provider factory cannot be null!");
+    notNull(factory, "suggestion provider factory cannot be null!");
     factories.add(factory);
     return this;
   }
@@ -120,8 +106,8 @@
   @Override
   public AutoCompleter registerSuggestionFactory(int priority,
       @NotNull SuggestionProviderFactory factory) {
-    Preconditions.notNull(factory, "suggestion provider factory cannot be null!");
-    factories.add(Preconditions.coerceIn(priority, 0, factories.size()), factory);
+    notNull(factory, "suggestion provider factory cannot be null!");
+    factories.add(coerceIn(priority, 0, factories.size()), factory);
     return this;
   }
 
@@ -225,7 +211,7 @@
               return emptyList();
             }
             SuggestionProvider provider = parameter.getSuggestionProvider();
-            Preconditions.notNull(provider, "provider must not be null!");
+            notNull(provider, "provider must not be null!");
             return getParamCompletions(provider.getSuggestions(args, actor, command), args);
           }
         } catch (Throwable ignored) {
@@ -246,8 +232,7 @@
       for (CommandParameter flag : parameters) {
         int index = args.indexOf(handler.getFlagPrefix() + flag.getFlagName());
         if (index == -1) {
-          return revxrsal.commands.util.Collections.listOf(
-              handler.getFlagPrefix() + flag.getFlagName());
+          return listOf(handler.getFlagPrefix() + flag.getFlagName());
         } else if (index == args.size() - 2) {
           return getParamCompletions(
               flag.getSuggestionProvider().getSuggestions(args, actor, command), args);
