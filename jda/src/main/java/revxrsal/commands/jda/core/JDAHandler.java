--- conflicted
+++ resolved
@@ -25,11 +25,8 @@
 import revxrsal.commands.jda.JDAActor;
 import revxrsal.commands.jda.JDACommandHandler;
 import revxrsal.commands.jda.JDAPermission;
-<<<<<<< HEAD
 import revxrsal.commands.jda.SlashCommandMapper;
-=======
 import revxrsal.commands.jda.annotation.GuildOnly;
->>>>>>> 74524af5
 import revxrsal.commands.jda.exception.JDAExceptionAdapter;
 import revxrsal.commands.process.ContextResolver;
 import revxrsal.commands.process.ValueResolver;
@@ -68,15 +65,11 @@
         registerResponseHandler(MessageEmbed.class, (response, actor, command) -> actor.as(JDAActor.class).getChannel().sendMessageEmbeds(response).queue());
         setExceptionHandler(JDAExceptionAdapter.INSTANCE);
         registerPermissionReader(JDAPermission::new);
-<<<<<<< HEAD
-        registerCondition((actor, command, arguments) -> actor.as(JDAActor.class).checkInGuild(command));
-        registerSlashCommandMapper(new BasicSlashCommandMapper());
-=======
         registerCondition((actor, command, arguments) -> {
             if (command.hasAnnotation(GuildOnly.class))
                 actor.as(JDAActor.class).checkInGuild(command);
         });
->>>>>>> 74524af5
+        registerSlashCommandMapper(new BasicSlashCommandMapper());
         jda.addEventListener(new JDACommandListener(prefix, this));
     }
 
