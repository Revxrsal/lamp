package revxrsal.commands.bukkit.core;

<<<<<<< HEAD
import dev.demeng.pluginbase.lib.adventure.audience.Audience;
import dev.demeng.pluginbase.lib.adventure.text.ComponentLike;
import dev.demeng.pluginbase.plugin.BaseManager;
import dev.demeng.pluginbase.text.Text;
import java.nio.charset.StandardCharsets;
import java.util.Locale;
import java.util.UUID;
=======
import com.google.common.base.Suppliers;
import net.kyori.adventure.audience.Audience;
import net.kyori.adventure.platform.bukkit.BukkitAudiences;
import net.kyori.adventure.text.ComponentLike;
>>>>>>> b2ba32ce
import org.bukkit.command.CommandSender;
import org.bukkit.command.ConsoleCommandSender;
import org.bukkit.entity.Player;
import org.jetbrains.annotations.ApiStatus.Internal;
import org.jetbrains.annotations.NotNull;
import org.jetbrains.annotations.Nullable;
import revxrsal.commands.CommandHandler;
import revxrsal.commands.bukkit.BukkitCommandActor;
import revxrsal.commands.bukkit.BukkitCommandHandler;
import revxrsal.commands.bukkit.exception.SenderNotConsoleException;
import revxrsal.commands.bukkit.exception.SenderNotPlayerException;
<<<<<<< HEAD
import revxrsal.commands.util.Preconditions;
=======
import revxrsal.commands.core.reflect.MethodCaller;
import revxrsal.commands.core.reflect.MethodCallerFactory;
import revxrsal.commands.locales.Locales;

import java.lang.reflect.Method;
import java.nio.charset.StandardCharsets;
import java.util.Locale;
import java.util.Optional;
import java.util.UUID;
import java.util.function.Supplier;

import static revxrsal.commands.util.Preconditions.notNull;
import static revxrsal.commands.util.Strings.colorize;
>>>>>>> b2ba32ce

@Internal
public final class BukkitActor implements BukkitCommandActor {

  private static final UUID CONSOLE_UUID = UUID.nameUUIDFromBytes(
      "CONSOLE".getBytes(StandardCharsets.UTF_8));

  private final CommandSender sender;
  private final BukkitHandler handler;

  public BukkitActor(CommandSender sender, CommandHandler handler) {
    this.sender = Preconditions.notNull(sender, "sender");
    this.handler = (BukkitHandler) Preconditions.notNull(handler, "handler");
  }

  @Override
  public @NotNull CommandSender getSender() {
    return sender;
  }

  @Override
  public boolean isPlayer() {
    return sender instanceof Player;
  }

  @Override
  public boolean isConsole() {
    return sender instanceof ConsoleCommandSender;
  }

  @Override
  public @Nullable Player getAsPlayer() {
    return isPlayer() ? (Player) sender : null;
  }

  @Override
  public @NotNull Player requirePlayer() {
    if (!isPlayer()) {
      throw new SenderNotPlayerException();
    }
    return (Player) sender;
  }

  @Override
  public @NotNull ConsoleCommandSender requireConsole() {
    if (!isConsole()) {
      throw new SenderNotConsoleException();
    }
    return (ConsoleCommandSender) sender;
  }

  @Override
  public @NotNull Audience audience() {
    if (sender instanceof Audience) {
      return (Audience) sender;
    }
    return handler.bukkitAudiences.sender(getSender());
  }

  @Override
  public void reply(@NotNull ComponentLike component) {
    audience().sendMessage(component);
  }

  @Override
  public @NotNull String getName() {
    return sender.getName();
  }

  @Override
  public @NotNull UUID getUniqueId() {
    if (isPlayer()) {
      return ((Player) sender).getUniqueId();
    } else if (isConsole()) {
      return CONSOLE_UUID;
    } else {
      return UUID.nameUUIDFromBytes(getName().getBytes(StandardCharsets.UTF_8));
    }
<<<<<<< HEAD
  }

  @Override
  public void reply(@NotNull String message) {
    Preconditions.notNull(message, "message");
    if (BaseManager.getBaseSettings().colorScheme() != null) {
      Text.tell(sender, BaseManager.getBaseSettings().colorScheme().getPrimary() + message);
    } else {
      Text.tell(sender, message);
    }
  }

  @Override
  public void error(@NotNull String message) {
    Preconditions.notNull(message, "message");
    Text.tell(sender, "&c" + message);
  }

  @Override
  public BukkitCommandHandler getCommandHandler() {
    return handler;
  }

  @Override
  public @NotNull Locale getLocale() {
    return Text.getLocale(sender);
  }
=======

    @Override public @NotNull Locale getLocale() {
        if (isPlayer()) {
            String playerLocale;
            try {
                playerLocale = requirePlayer().getLocale();
            } catch (NoSuchMethodError e) {
                Optional<MethodCaller> getLocale = BukkitActor.getLocale.get();
                if (getLocale.isPresent()) {
                    playerLocale = (String) getLocale.get().call(requirePlayer().spigot());
                } else {
                    return BukkitCommandActor.super.getLocale();
                }
            }
            Locale locale = Locales.get(playerLocale);
            return locale == null ? BukkitCommandActor.super.getLocale() : locale;
        }
        return BukkitCommandActor.super.getLocale();
    }

    private static final Supplier<Optional<MethodCaller>> getLocale = Suppliers.memoize(() -> {
        try {
            Method spigotGetLocale = Player.Spigot.class.getDeclaredMethod("getLocale");
            MethodCaller caller = MethodCallerFactory.defaultFactory().createFor(spigotGetLocale);
            return Optional.of(caller);
        } catch (Throwable e) {
            return Optional.empty();
        }
    });
>>>>>>> b2ba32ce
}<|MERGE_RESOLUTION|>--- conflicted
+++ resolved
@@ -1,19 +1,15 @@
 package revxrsal.commands.bukkit.core;
 
-<<<<<<< HEAD
+import static revxrsal.commands.util.Preconditions.notNull;
+
 import dev.demeng.pluginbase.lib.adventure.audience.Audience;
+import dev.demeng.pluginbase.lib.adventure.platform.bukkit.BukkitAudiences;
 import dev.demeng.pluginbase.lib.adventure.text.ComponentLike;
 import dev.demeng.pluginbase.plugin.BaseManager;
 import dev.demeng.pluginbase.text.Text;
 import java.nio.charset.StandardCharsets;
 import java.util.Locale;
 import java.util.UUID;
-=======
-import com.google.common.base.Suppliers;
-import net.kyori.adventure.audience.Audience;
-import net.kyori.adventure.platform.bukkit.BukkitAudiences;
-import net.kyori.adventure.text.ComponentLike;
->>>>>>> b2ba32ce
 import org.bukkit.command.CommandSender;
 import org.bukkit.command.ConsoleCommandSender;
 import org.bukkit.entity.Player;
@@ -25,23 +21,7 @@
 import revxrsal.commands.bukkit.BukkitCommandHandler;
 import revxrsal.commands.bukkit.exception.SenderNotConsoleException;
 import revxrsal.commands.bukkit.exception.SenderNotPlayerException;
-<<<<<<< HEAD
 import revxrsal.commands.util.Preconditions;
-=======
-import revxrsal.commands.core.reflect.MethodCaller;
-import revxrsal.commands.core.reflect.MethodCallerFactory;
-import revxrsal.commands.locales.Locales;
-
-import java.lang.reflect.Method;
-import java.nio.charset.StandardCharsets;
-import java.util.Locale;
-import java.util.Optional;
-import java.util.UUID;
-import java.util.function.Supplier;
-
-import static revxrsal.commands.util.Preconditions.notNull;
-import static revxrsal.commands.util.Strings.colorize;
->>>>>>> b2ba32ce
 
 @Internal
 public final class BukkitActor implements BukkitCommandActor {
@@ -53,8 +33,8 @@
   private final BukkitHandler handler;
 
   public BukkitActor(CommandSender sender, CommandHandler handler) {
-    this.sender = Preconditions.notNull(sender, "sender");
-    this.handler = (BukkitHandler) Preconditions.notNull(handler, "handler");
+    this.sender = notNull(sender, "sender");
+    this.handler = (BukkitHandler) notNull(handler, "handler");
   }
 
   @Override
@@ -98,7 +78,12 @@
     if (sender instanceof Audience) {
       return (Audience) sender;
     }
-    return handler.bukkitAudiences.sender(getSender());
+    BukkitAudiences audiences = (BukkitAudiences) handler.bukkitAudiences;
+    if (audiences == null) {
+      throw new IllegalStateException(
+          "You must call BukkitCommandHandler.enableAdventure() to access this method!");
+    }
+    return audiences.sender(getSender());
   }
 
   @Override
@@ -120,7 +105,6 @@
     } else {
       return UUID.nameUUIDFromBytes(getName().getBytes(StandardCharsets.UTF_8));
     }
-<<<<<<< HEAD
   }
 
   @Override
@@ -148,35 +132,4 @@
   public @NotNull Locale getLocale() {
     return Text.getLocale(sender);
   }
-=======
-
-    @Override public @NotNull Locale getLocale() {
-        if (isPlayer()) {
-            String playerLocale;
-            try {
-                playerLocale = requirePlayer().getLocale();
-            } catch (NoSuchMethodError e) {
-                Optional<MethodCaller> getLocale = BukkitActor.getLocale.get();
-                if (getLocale.isPresent()) {
-                    playerLocale = (String) getLocale.get().call(requirePlayer().spigot());
-                } else {
-                    return BukkitCommandActor.super.getLocale();
-                }
-            }
-            Locale locale = Locales.get(playerLocale);
-            return locale == null ? BukkitCommandActor.super.getLocale() : locale;
-        }
-        return BukkitCommandActor.super.getLocale();
-    }
-
-    private static final Supplier<Optional<MethodCaller>> getLocale = Suppliers.memoize(() -> {
-        try {
-            Method spigotGetLocale = Player.Spigot.class.getDeclaredMethod("getLocale");
-            MethodCaller caller = MethodCallerFactory.defaultFactory().createFor(spigotGetLocale);
-            return Optional.of(caller);
-        } catch (Throwable e) {
-            return Optional.empty();
-        }
-    });
->>>>>>> b2ba32ce
 }