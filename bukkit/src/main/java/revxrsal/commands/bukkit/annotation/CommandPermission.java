package revxrsal.commands.bukkit.annotation;

<<<<<<< HEAD
=======
import org.bukkit.permissions.PermissionDefault;
import revxrsal.commands.annotation.DistributeOnMethods;
import revxrsal.commands.annotation.NotSender;

>>>>>>> b1712c26
import java.lang.annotation.ElementType;
import java.lang.annotation.Retention;
import java.lang.annotation.RetentionPolicy;
import java.lang.annotation.Target;
import org.bukkit.permissions.PermissionDefault;
import revxrsal.commands.annotation.DistributeOnMethods;

/**
 * Adds a command permission for the given command
 */
@DistributeOnMethods
@NotSender.ImpliesNotSender
@Target({ElementType.METHOD, ElementType.TYPE, ElementType.PARAMETER})
@Retention(RetentionPolicy.RUNTIME)
public @interface CommandPermission {

  /**
   * The permission node
   *
   * @return The permission node
   */
  String value();

  /**
   * Who can use this command by default.
   *
   * @return Permission's default access. Default is {@link PermissionDefault#OP}.
   */
  PermissionDefault defaultAccess() default PermissionDefault.OP;

}<|MERGE_RESOLUTION|>--- conflicted
+++ resolved
@@ -1,18 +1,13 @@
 package revxrsal.commands.bukkit.annotation;
 
-<<<<<<< HEAD
-=======
 import org.bukkit.permissions.PermissionDefault;
 import revxrsal.commands.annotation.DistributeOnMethods;
 import revxrsal.commands.annotation.NotSender;
 
->>>>>>> b1712c26
 import java.lang.annotation.ElementType;
 import java.lang.annotation.Retention;
 import java.lang.annotation.RetentionPolicy;
 import java.lang.annotation.Target;
-import org.bukkit.permissions.PermissionDefault;
-import revxrsal.commands.annotation.DistributeOnMethods;
 
 /**
  * Adds a command permission for the given command
@@ -23,18 +18,18 @@
 @Retention(RetentionPolicy.RUNTIME)
 public @interface CommandPermission {
 
-  /**
-   * The permission node
-   *
-   * @return The permission node
-   */
-  String value();
+    /**
+     * The permission node
+     *
+     * @return The permission node
+     */
+    String value();
 
-  /**
-   * Who can use this command by default.
-   *
-   * @return Permission's default access. Default is {@link PermissionDefault#OP}.
-   */
-  PermissionDefault defaultAccess() default PermissionDefault.OP;
+    /**
+     * Who can use this command by default.
+     *
+     * @return Permission's default access. Default is {@link PermissionDefault#OP}.
+     */
+    PermissionDefault defaultAccess() default PermissionDefault.OP;
 
 }