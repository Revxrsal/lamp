--- conflicted
+++ resolved
@@ -34,11 +34,9 @@
 import java.util.ArrayList;
 import java.util.Arrays;
 import java.util.Collection;
-import java.util.HashSet;
 import java.util.List;
 import java.util.Objects;
 import java.util.Set;
-import java.util.function.Predicate;
 import java.util.stream.Collectors;
 import org.bukkit.Bukkit;
 import org.bukkit.command.Command;
@@ -49,14 +47,6 @@
 import org.bukkit.event.server.ServerLoadEvent;
 import org.bukkit.plugin.Plugin;
 
-<<<<<<< HEAD
-=======
-import java.lang.reflect.Field;
-import java.lang.reflect.Method;
-import java.util.*;
-import java.util.stream.Collectors;
-
->>>>>>> b2ba32ce
 final class ReflectionCommodore extends Commodore {
 
   // obc.CraftServer#console field
@@ -140,11 +130,9 @@
   }
 
   @Override
-  public void register(Command command, LiteralCommandNode<?> node,
-      Predicate<? super Player> permissionTest) {
+  public void register(Command command, LiteralCommandNode<?> node) {
     Objects.requireNonNull(command, "command");
     Objects.requireNonNull(node, "node");
-    Objects.requireNonNull(permissionTest, "permissionTest");
 
     Collection<String> aliases = getAliases(command);
     if (!aliases.contains(node.getLiteral())) {
@@ -160,7 +148,7 @@
       }
     }
     plugin.getServer().getPluginManager()
-        .registerEvents(new CommandDataSendListener(command, permissionTest), plugin);
+        .registerEvents(new CommandDataSendListener(command), plugin);
   }
 
   /**
@@ -180,7 +168,6 @@
       }
     }
 
-<<<<<<< HEAD
     @EventHandler
     @SuppressWarnings("rawtypes")
     public void onPluginDisable(PluginDisableEvent e) {
@@ -193,26 +180,6 @@
       for (LiteralCommandNode<?> node : registeredNodes) {
         removeChild(root, node.getName());
       }
-=======
-    @Override
-    public void register(Command command, LiteralCommandNode<?> node) {
-        Objects.requireNonNull(command, "command");
-        Objects.requireNonNull(node, "node");
-
-        Collection<String> aliases = getAliases(command);
-        if (!aliases.contains(node.getLiteral())) {
-            node = renameLiteralNode(node, command.getName());
-        }
-
-        for (String alias : aliases) {
-            if (node.getLiteral().equals(alias)) {
-                register(node);
-            } else {
-                register(LiteralArgumentBuilder.literal(alias).redirect((LiteralCommandNode<Object>) node).build());
-            }
-        }
-        plugin.getServer().getPluginManager().registerEvents(new CommandDataSendListener(command), plugin);
->>>>>>> b2ba32ce
     }
   }
 
@@ -222,50 +189,18 @@
    */
   private static final class CommandDataSendListener implements Listener {
 
-    private final Set<String> aliases;
     private final Set<String> minecraftPrefixedAliases;
-    private final Predicate<? super Player> permissionTest;
-
-    CommandDataSendListener(Command pluginCommand, Predicate<? super Player> permissionTest) {
-      aliases = new HashSet<>(getAliases(pluginCommand));
-      minecraftPrefixedAliases = aliases.stream().map(alias -> "minecraft:" + alias)
-          .collect(Collectors.toSet());
-      this.permissionTest = permissionTest;
-    }
-
-<<<<<<< HEAD
+
+    CommandDataSendListener(Command pluginCommand) {
+      minecraftPrefixedAliases = getAliases(pluginCommand).stream()
+          .map(alias -> "minecraft:" + alias).collect(Collectors.toSet());
+    }
+
     @EventHandler
     public void onCommandSend(PlayerCommandSendEvent e) {
       // always remove 'minecraft:' prefixed aliases added by craftbukkit.
       // this happens because bukkit thinks our injected commands are vanilla commands.
       e.getCommands().removeAll(minecraftPrefixedAliases);
-=======
-    /**
-     * Removes minecraft namespaced argument data, & data for players without permission to view the
-     * corresponding commands.
-     */
-    private static final class CommandDataSendListener implements Listener {
-
-        private final Set<String> minecraftPrefixedAliases;
-
-        CommandDataSendListener(Command pluginCommand) {
-            minecraftPrefixedAliases = getAliases(pluginCommand).stream()
-                    .map(alias -> "minecraft:" + alias).collect(Collectors.toSet());
-        }
-
-        @EventHandler
-        public void onCommandSend(PlayerCommandSendEvent e) {
-            // always remove 'minecraft:' prefixed aliases added by craftbukkit.
-            // this happens because bukkit thinks our injected commands are vanilla commands.
-            e.getCommands().removeAll(minecraftPrefixedAliases);
-        }
-    }
->>>>>>> b2ba32ce
-
-      // remove the actual aliases if the player doesn't pass the permission test
-      if (!permissionTest.test(e.getPlayer())) {
-        e.getCommands().removeAll(aliases);
-      }
     }
   }
 
