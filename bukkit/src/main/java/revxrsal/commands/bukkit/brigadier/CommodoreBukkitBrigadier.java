/*
 * This file is part of lamp, licensed under the MIT License.
 *
 *  Copyright (c) Revxrsal <reflxction.github@gmail.com>
 *
 *  Permission is hereby granted, free of charge, to any person obtaining a copy
 *  of this software and associated documentation files (the "Software"), to deal
 *  in the Software without restriction, including without limitation the rights
 *  to use, copy, modify, merge, publish, distribute, sublicense, and/or sell
 *  copies of the Software, and to permit persons to whom the Software is
 *  furnished to do so, subject to the following conditions:
 *
 *  The above copyright notice and this permission notice shall be included in all
 *  copies or substantial portions of the Software.
 *
 *  THE SOFTWARE IS PROVIDED "AS IS", WITHOUT WARRANTY OF ANY KIND, EXPRESS OR
 *  IMPLIED, INCLUDING BUT NOT LIMITED TO THE WARRANTIES OF MERCHANTABILITY,
 *  FITNESS FOR A PARTICULAR PURPOSE AND NONINFRINGEMENT. IN NO EVENT SHALL THE
 *  AUTHORS OR COPYRIGHT HOLDERS BE LIABLE FOR ANY CLAIM, DAMAGES OR OTHER
 *  LIABILITY, WHETHER IN AN ACTION OF CONTRACT, TORT OR OTHERWISE, ARISING FROM,
 *  OUT OF OR IN CONNECTION WITH THE SOFTWARE OR THE USE OR OTHER DEALINGS IN THE
 *  SOFTWARE.
 */
package revxrsal.commands.bukkit.brigadier;

import com.mojang.brigadier.arguments.ArgumentType;
import com.mojang.brigadier.arguments.StringArgumentType;
import com.mojang.brigadier.tree.LiteralCommandNode;
import org.bukkit.command.Command;
import org.bukkit.entity.Player;
import org.bukkit.plugin.java.JavaPlugin;
import org.jetbrains.annotations.NotNull;
import revxrsal.commands.bukkit.BukkitBrigadier;
import revxrsal.commands.bukkit.BukkitCommandHandler;
import revxrsal.commands.bukkit.EntitySelector;
import revxrsal.commands.bukkit.core.BukkitActor;
import revxrsal.commands.command.CommandActor;
import revxrsal.commands.command.CommandParameter;
<<<<<<< HEAD
import revxrsal.commands.util.ClassMap;
import revxrsal.commands.util.Preconditions;
=======

import java.util.ArrayList;
import java.util.List;

import static revxrsal.commands.bukkit.brigadier.ArgumentTypeResolver.forType;
import static revxrsal.commands.bukkit.brigadier.CommodoreProvider.isSupported;
import static revxrsal.commands.bukkit.brigadier.DefaultArgTypeResolvers.*;
import static revxrsal.commands.util.Preconditions.notNull;
>>>>>>> b2ba32ce

public final class CommodoreBukkitBrigadier implements BukkitBrigadier {

  private final BukkitCommandHandler handler;

<<<<<<< HEAD
  private final Commodore commodore;
  private final ClassMap<ArgumentTypeResolver> argumentTypes = new ClassMap<>();
=======
    private final Commodore commodore;
    private final List<ArgumentTypeResolver> resolvers = new ArrayList<>();
>>>>>>> b2ba32ce

  public CommodoreBukkitBrigadier(BukkitCommandHandler handler) {
    this.handler = handler;
    commodore = CommodoreProvider.getCommodore(handler.getPlugin());
    if (CommodoreProvider.isSupported()) {
      bind(String.class, DefaultArgTypeResolvers.STRING);
      bind(Number.class, DefaultArgTypeResolvers.NUMBER);
      bind(Boolean.class, DefaultArgTypeResolvers.BOOLEAN);
      bind(Player.class, DefaultArgTypeResolvers.PLAYER);
      bind(EntitySelector.class, DefaultArgTypeResolvers.ENTITY_SELECTOR);
    }
  }

<<<<<<< HEAD
  @Override
  public void bind(@NotNull Class<?> type, @NotNull ArgumentTypeResolver resolver) {
    Preconditions.notNull(type, "type");
    Preconditions.notNull(resolver, "resolver");
    argumentTypes.add(type, resolver);
  }

  @Override
  public void bind(@NotNull Class<?> type, @NotNull ArgumentType<?> argumentType) {
    Preconditions.notNull(type, "type");
    Preconditions.notNull(argumentType, "argument type");
    argumentTypes.add(type, parameter -> argumentType);
  }

  @Override
  public void bind(@NotNull Class<?> type, @NotNull MinecraftArgumentType argumentType) {
    Preconditions.notNull(type, "type");
    Preconditions.notNull(argumentType, "argument type");
    argumentType.getIfPresent().ifPresent(c -> argumentTypes.add(type, parameter -> c));
  }

  public @NotNull ArgumentType<?> getArgumentType(@NotNull CommandParameter parameter) {
    ArgumentTypeResolver resolver = argumentTypes.getFlexible(parameter.getType());
    if (resolver != null) {
      ArgumentType<?> type = resolver.getArgumentType(parameter);
      if (type != null) {
        return type;
      }
=======
    @Override public void registerArgumentTypeResolver(@NotNull ArgumentTypeResolver resolver) {
        notNull(resolver, "resolver");
        resolvers.add(resolver);
    }

    @Override public void registerArgumentTypeResolver(int priority, @NotNull ArgumentTypeResolver resolver) {
        notNull(resolver, "resolver");
        resolvers.add(priority, resolver);
    }

    @Override public void bind(@NotNull Class<?> type, @NotNull ArgumentTypeResolver resolver) {
        notNull(type, "type");
        notNull(resolver, "resolver");
        resolvers.add(resolver);
    }

    @Override public void bind(@NotNull Class<?> type, @NotNull ArgumentType<?> argumentType) {
        notNull(type, "type");
        notNull(argumentType, "argument type");
        resolvers.add(forType(type, argumentType));
    }

    @Override public void bind(@NotNull Class<?> type, @NotNull MinecraftArgumentType argumentType) {
        notNull(type, "type");
        notNull(argumentType, "argument type");
        argumentType.getIfPresent().ifPresent(c -> resolvers.add(forType(type, c)));
    }

    public @NotNull ArgumentType<?> getArgumentType(@NotNull CommandParameter parameter) {
        for (ArgumentTypeResolver resolver : resolvers) {
            ArgumentType<?> type = resolver.getArgumentType(parameter);
            if (type != null)
                return type;
        }
        return StringArgumentType.string();
>>>>>>> b2ba32ce
    }
    return StringArgumentType.string();
  }

  private void checkSupported() {
    if (commodore == null) {
      throw new IllegalArgumentException("Brigadier is not supported on this version.");
    }
  }

  @Override
  public @NotNull CommandActor wrapSource(@NotNull Object commandSource) {
    checkSupported();
    return new BukkitActor(commodore.getBukkitSender(commandSource), handler);
  }

<<<<<<< HEAD
  @Override
  public void register() {
    if (!CommodoreProvider.isSupported()) {
      return;
=======
    @Override public void register() {
        if (!isSupported()) return;
        NodeParser parser = new NodeParser(this);
        parser.parse(handler).forEach(n -> register(n.getNode()));
    }

    @Override public @NotNull BukkitCommandHandler getCommandHandler() {
        return handler;
>>>>>>> b2ba32ce
    }
    BrigadierTreeParser.parse(this, handler).forEach(n -> register(n.build()));
  }

  private void register(@NotNull LiteralCommandNode<?> node) {
    Command command = ((JavaPlugin) handler.getPlugin()).getCommand(node.getLiteral());
    if (command == null) {
      commodore.register(node);
    } else {
      commodore.register(command, node);
    }
  }
}<|MERGE_RESOLUTION|>--- conflicted
+++ resolved
@@ -23,9 +23,20 @@
  */
 package revxrsal.commands.bukkit.brigadier;
 
+import static revxrsal.commands.bukkit.brigadier.ArgumentTypeResolver.forType;
+import static revxrsal.commands.bukkit.brigadier.CommodoreProvider.isSupported;
+import static revxrsal.commands.bukkit.brigadier.DefaultArgTypeResolvers.BOOLEAN;
+import static revxrsal.commands.bukkit.brigadier.DefaultArgTypeResolvers.ENTITY_SELECTOR;
+import static revxrsal.commands.bukkit.brigadier.DefaultArgTypeResolvers.NUMBER;
+import static revxrsal.commands.bukkit.brigadier.DefaultArgTypeResolvers.PLAYER;
+import static revxrsal.commands.bukkit.brigadier.DefaultArgTypeResolvers.STRING;
+import static revxrsal.commands.util.Preconditions.notNull;
+
 import com.mojang.brigadier.arguments.ArgumentType;
 import com.mojang.brigadier.arguments.StringArgumentType;
 import com.mojang.brigadier.tree.LiteralCommandNode;
+import java.util.ArrayList;
+import java.util.List;
 import org.bukkit.command.Command;
 import org.bukkit.entity.Player;
 import org.bukkit.plugin.java.JavaPlugin;
@@ -36,110 +47,65 @@
 import revxrsal.commands.bukkit.core.BukkitActor;
 import revxrsal.commands.command.CommandActor;
 import revxrsal.commands.command.CommandParameter;
-<<<<<<< HEAD
-import revxrsal.commands.util.ClassMap;
-import revxrsal.commands.util.Preconditions;
-=======
-
-import java.util.ArrayList;
-import java.util.List;
-
-import static revxrsal.commands.bukkit.brigadier.ArgumentTypeResolver.forType;
-import static revxrsal.commands.bukkit.brigadier.CommodoreProvider.isSupported;
-import static revxrsal.commands.bukkit.brigadier.DefaultArgTypeResolvers.*;
-import static revxrsal.commands.util.Preconditions.notNull;
->>>>>>> b2ba32ce
 
 public final class CommodoreBukkitBrigadier implements BukkitBrigadier {
 
   private final BukkitCommandHandler handler;
 
-<<<<<<< HEAD
   private final Commodore commodore;
-  private final ClassMap<ArgumentTypeResolver> argumentTypes = new ClassMap<>();
-=======
-    private final Commodore commodore;
-    private final List<ArgumentTypeResolver> resolvers = new ArrayList<>();
->>>>>>> b2ba32ce
+  private final List<ArgumentTypeResolver> resolvers = new ArrayList<>();
 
   public CommodoreBukkitBrigadier(BukkitCommandHandler handler) {
     this.handler = handler;
     commodore = CommodoreProvider.getCommodore(handler.getPlugin());
-    if (CommodoreProvider.isSupported()) {
-      bind(String.class, DefaultArgTypeResolvers.STRING);
-      bind(Number.class, DefaultArgTypeResolvers.NUMBER);
-      bind(Boolean.class, DefaultArgTypeResolvers.BOOLEAN);
-      bind(Player.class, DefaultArgTypeResolvers.PLAYER);
-      bind(EntitySelector.class, DefaultArgTypeResolvers.ENTITY_SELECTOR);
+    if (isSupported()) {
+      bind(String.class, STRING);
+      bind(Number.class, NUMBER);
+      bind(Boolean.class, BOOLEAN);
+      bind(Player.class, PLAYER);
+      bind(EntitySelector.class, ENTITY_SELECTOR);
     }
   }
 
-<<<<<<< HEAD
+  @Override
+  public void registerArgumentTypeResolver(@NotNull ArgumentTypeResolver resolver) {
+    notNull(resolver, "resolver");
+    resolvers.add(resolver);
+  }
+
+  @Override
+  public void registerArgumentTypeResolver(int priority, @NotNull ArgumentTypeResolver resolver) {
+    notNull(resolver, "resolver");
+    resolvers.add(priority, resolver);
+  }
+
   @Override
   public void bind(@NotNull Class<?> type, @NotNull ArgumentTypeResolver resolver) {
-    Preconditions.notNull(type, "type");
-    Preconditions.notNull(resolver, "resolver");
-    argumentTypes.add(type, resolver);
+    notNull(type, "type");
+    notNull(resolver, "resolver");
+    resolvers.add(resolver);
   }
 
   @Override
   public void bind(@NotNull Class<?> type, @NotNull ArgumentType<?> argumentType) {
-    Preconditions.notNull(type, "type");
-    Preconditions.notNull(argumentType, "argument type");
-    argumentTypes.add(type, parameter -> argumentType);
+    notNull(type, "type");
+    notNull(argumentType, "argument type");
+    resolvers.add(forType(type, argumentType));
   }
 
   @Override
   public void bind(@NotNull Class<?> type, @NotNull MinecraftArgumentType argumentType) {
-    Preconditions.notNull(type, "type");
-    Preconditions.notNull(argumentType, "argument type");
-    argumentType.getIfPresent().ifPresent(c -> argumentTypes.add(type, parameter -> c));
+    notNull(type, "type");
+    notNull(argumentType, "argument type");
+    argumentType.getIfPresent().ifPresent(c -> resolvers.add(forType(type, c)));
   }
 
   public @NotNull ArgumentType<?> getArgumentType(@NotNull CommandParameter parameter) {
-    ArgumentTypeResolver resolver = argumentTypes.getFlexible(parameter.getType());
-    if (resolver != null) {
+    for (ArgumentTypeResolver resolver : resolvers) {
       ArgumentType<?> type = resolver.getArgumentType(parameter);
       if (type != null) {
         return type;
       }
-=======
-    @Override public void registerArgumentTypeResolver(@NotNull ArgumentTypeResolver resolver) {
-        notNull(resolver, "resolver");
-        resolvers.add(resolver);
-    }
-
-    @Override public void registerArgumentTypeResolver(int priority, @NotNull ArgumentTypeResolver resolver) {
-        notNull(resolver, "resolver");
-        resolvers.add(priority, resolver);
-    }
-
-    @Override public void bind(@NotNull Class<?> type, @NotNull ArgumentTypeResolver resolver) {
-        notNull(type, "type");
-        notNull(resolver, "resolver");
-        resolvers.add(resolver);
-    }
-
-    @Override public void bind(@NotNull Class<?> type, @NotNull ArgumentType<?> argumentType) {
-        notNull(type, "type");
-        notNull(argumentType, "argument type");
-        resolvers.add(forType(type, argumentType));
-    }
-
-    @Override public void bind(@NotNull Class<?> type, @NotNull MinecraftArgumentType argumentType) {
-        notNull(type, "type");
-        notNull(argumentType, "argument type");
-        argumentType.getIfPresent().ifPresent(c -> resolvers.add(forType(type, c)));
-    }
-
-    public @NotNull ArgumentType<?> getArgumentType(@NotNull CommandParameter parameter) {
-        for (ArgumentTypeResolver resolver : resolvers) {
-            ArgumentType<?> type = resolver.getArgumentType(parameter);
-            if (type != null)
-                return type;
-        }
-        return StringArgumentType.string();
->>>>>>> b2ba32ce
     }
     return StringArgumentType.string();
   }
@@ -156,23 +122,18 @@
     return new BukkitActor(commodore.getBukkitSender(commandSource), handler);
   }
 
-<<<<<<< HEAD
   @Override
   public void register() {
-    if (!CommodoreProvider.isSupported()) {
+    if (!isSupported()) {
       return;
-=======
-    @Override public void register() {
-        if (!isSupported()) return;
-        NodeParser parser = new NodeParser(this);
-        parser.parse(handler).forEach(n -> register(n.getNode()));
     }
+    NodeParser parser = new NodeParser(this);
+    parser.parse(handler).forEach(n -> register(n.getNode()));
+  }
 
-    @Override public @NotNull BukkitCommandHandler getCommandHandler() {
-        return handler;
->>>>>>> b2ba32ce
-    }
-    BrigadierTreeParser.parse(this, handler).forEach(n -> register(n.build()));
+  @Override
+  public @NotNull BukkitCommandHandler getCommandHandler() {
+    return handler;
   }
 
   private void register(@NotNull LiteralCommandNode<?> node) {
