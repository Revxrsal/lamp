/*
 * This file is part of commodore, licensed under the MIT License.
 *
 *  Copyright (c) lucko (Luck) <luck@lucko.me>
 *  Copyright (c) contributors
 *
 *  Permission is hereby granted, free of charge, to any person obtaining a copy
 *  of this software and associated documentation files (the "Software"), to deal
 *  in the Software without restriction, including without limitation the rights
 *  to use, copy, modify, merge, publish, distribute, sublicense, and/or sell
 *  copies of the Software, and to permit persons to whom the Software is
 *  furnished to do so, subject to the following conditions:
 *
 *  The above copyright notice and this permission notice shall be included in all
 *  copies or substantial portions of the Software.
 *
 *  THE SOFTWARE IS PROVIDED "AS IS", WITHOUT WARRANTY OF ANY KIND, EXPRESS OR
 *  IMPLIED, INCLUDING BUT NOT LIMITED TO THE WARRANTIES OF MERCHANTABILITY,
 *  FITNESS FOR A PARTICULAR PURPOSE AND NONINFRINGEMENT. IN NO EVENT SHALL THE
 *  AUTHORS OR COPYRIGHT HOLDERS BE LIABLE FOR ANY CLAIM, DAMAGES OR OTHER
 *  LIABILITY, WHETHER IN AN ACTION OF CONTRACT, TORT OR OTHERWISE, ARISING FROM,
 *  OUT OF OR IN CONNECTION WITH THE SOFTWARE OR THE USE OR OTHER DEALINGS IN THE
 *  SOFTWARE.
 */
package revxrsal.commands.bukkit.brigadier;

import com.destroystokyo.paper.event.brigadier.CommandRegisteredEvent;
import com.mojang.brigadier.tree.LiteralCommandNode;
import org.bukkit.Bukkit;
import org.bukkit.command.Command;
import org.bukkit.command.PluginCommand;
import org.bukkit.event.EventHandler;
import org.bukkit.event.Listener;
import org.bukkit.event.command.UnknownCommandEvent;
import org.bukkit.plugin.Plugin;
import org.jetbrains.annotations.NotNull;
import revxrsal.commands.bukkit.BukkitCommandActor;
import revxrsal.commands.bukkit.BukkitCommandHandler;
import revxrsal.commands.bukkit.core.BukkitCommandExecutor;
import revxrsal.commands.command.ArgumentStack;
import revxrsal.commands.exception.ArgumentParseException;

import java.util.Collection;
import java.util.HashMap;
import java.util.Map;
import java.util.Objects;

import static com.mojang.brigadier.builder.LiteralArgumentBuilder.literal;
import static revxrsal.commands.util.Strings.stripNamespace;

@SuppressWarnings({"rawtypes"})
final class PaperCommodore extends Commodore implements Listener {

    private final Map<String, LiteralCommandNode<?>> commands = new HashMap<>();
    private final BukkitCommandHandler handler;
    private final String fallbackPrefix;

    PaperCommodore(@NotNull BukkitCommandHandler handler) {
        this.handler = handler;
        Plugin plugin = handler.getPlugin();
        fallbackPrefix = plugin.getName().toLowerCase().trim();
        registerListener(plugin);
    }

    private void registerListener(Plugin plugin) {
        // Put each listener in a class, in case one of them fails due to incompatibility.
        Bukkit.getPluginManager().registerEvents(new UnknownCommandListener(), plugin);
        Bukkit.getPluginManager().registerEvents(new CommandRegisterListener(), plugin);
    }

    public final class UnknownCommandListener implements Listener {

        @EventHandler
        public void onUnknownCommand(UnknownCommandEvent event) {
<<<<<<< HEAD
            ArgumentStack args;
            try {
                args = ArgumentStack.parse(
                        stripNamespace(fallbackPrefix, event.getCommandLine())
                );
            } catch (ArgumentParseException e) {
                return;
            }
=======
            ArgumentStack args = ArgumentStack.parse(event.getCommandLine());
            args.set(0, stripNamespace(fallbackPrefix, args.getFirst()));
>>>>>>> 460ed5e2
            if (commands.containsKey(args.getFirst())) {
                event.message(null);
                BukkitCommandActor actor = BukkitCommandActor.wrap(event.getSender(), handler);
                try {
                    // This will automatically fail, we can then easily get the
                    // exception message and overwrite it.
                    handler.dispatch(actor, args);
                } catch (Throwable t) {
                    handler.getExceptionHandler().handleException(t, actor);
                }
            }
        }
    }

    public final class CommandRegisterListener implements Listener {
        @EventHandler
        public void onCommandRegistered(CommandRegisteredEvent<?> event) {
            if (!(event.getCommand() instanceof PluginCommand)) {
                return;
            }
            PluginCommand pCommand = (PluginCommand) event.getCommand();
            if (!(pCommand.getExecutor() instanceof BukkitCommandExecutor)) {
                return;
            }
            LiteralCommandNode<?> node = commands.get(event.getCommandLabel());
            if (node != null) {
                event.setLiteral((LiteralCommandNode) node);
            }
        }
    }

    @Override
    public void register(LiteralCommandNode<?> node) {
        Objects.requireNonNull(node, "node");
        commands.put(node.getLiteral(), node);
    }

    @Override
    public void register(Command command, LiteralCommandNode<?> node) {
        Objects.requireNonNull(command, "command");
        Objects.requireNonNull(node, "node");

        Collection<String> aliases = getAliases(command);
        if (!aliases.contains(node.getLiteral())) {
            node = renameLiteralNode(node, command.getName());
        }

        for (String alias : aliases) {
            if (node.getLiteral().equals(alias)) {
                commands.put(node.getLiteral(), node);
            } else {
                LiteralCommandNode<Object> redirectNode = literal(alias)
                        .redirect((LiteralCommandNode<Object>) node)
                        .build();
                commands.put(redirectNode.getLiteral(), redirectNode);
            }
        }
    }

    static void ensureSetup() {
        // do nothing - this is only called to trigger the static initializer
    }

    static {
        try {
            Class.forName("com.destroystokyo.paper.event.brigadier.AsyncPlayerSendCommandsEvent");
        } catch (ClassNotFoundException e) {
            throw new UnsupportedOperationException("Not running on modern Paper!", e);
        }
    }
}<|MERGE_RESOLUTION|>--- conflicted
+++ resolved
@@ -38,7 +38,6 @@
 import revxrsal.commands.bukkit.BukkitCommandHandler;
 import revxrsal.commands.bukkit.core.BukkitCommandExecutor;
 import revxrsal.commands.command.ArgumentStack;
-import revxrsal.commands.exception.ArgumentParseException;
 
 import java.util.Collection;
 import java.util.HashMap;
@@ -72,19 +71,9 @@
 
         @EventHandler
         public void onUnknownCommand(UnknownCommandEvent event) {
-<<<<<<< HEAD
-            ArgumentStack args;
-            try {
-                args = ArgumentStack.parse(
-                        stripNamespace(fallbackPrefix, event.getCommandLine())
-                );
-            } catch (ArgumentParseException e) {
-                return;
-            }
-=======
-            ArgumentStack args = ArgumentStack.parse(event.getCommandLine());
-            args.set(0, stripNamespace(fallbackPrefix, args.getFirst()));
->>>>>>> 460ed5e2
+            ArgumentStack args = ArgumentStack.parse(
+                    stripNamespace(fallbackPrefix, event.getCommandLine())
+            );
             if (commands.containsKey(args.getFirst())) {
                 event.message(null);
                 BukkitCommandActor actor = BukkitCommandActor.wrap(event.getSender(), handler);
