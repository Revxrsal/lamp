/*
 * This file is part of commodore, licensed under the MIT License.
 *
 *  Copyright (c) lucko (Luck) <luck@lucko.me>
 *  Copyright (c) contributors
 *
 *  Permission is hereby granted, free of charge, to any person obtaining a copy
 *  of this software and associated documentation files (the "Software"), to deal
 *  in the Software without restriction, including without limitation the rights
 *  to use, copy, modify, merge, publish, distribute, sublicense, and/or sell
 *  copies of the Software, and to permit persons to whom the Software is
 *  furnished to do so, subject to the following conditions:
 *
 *  The above copyright notice and this permission notice shall be included in all
 *  copies or substantial portions of the Software.
 *
 *  THE SOFTWARE IS PROVIDED "AS IS", WITHOUT WARRANTY OF ANY KIND, EXPRESS OR
 *  IMPLIED, INCLUDING BUT NOT LIMITED TO THE WARRANTIES OF MERCHANTABILITY,
 *  FITNESS FOR A PARTICULAR PURPOSE AND NONINFRINGEMENT. IN NO EVENT SHALL THE
 *  AUTHORS OR COPYRIGHT HOLDERS BE LIABLE FOR ANY CLAIM, DAMAGES OR OTHER
 *  LIABILITY, WHETHER IN AN ACTION OF CONTRACT, TORT OR OTHERWISE, ARISING FROM,
 *  OUT OF OR IN CONNECTION WITH THE SOFTWARE OR THE USE OR OTHER DEALINGS IN THE
 *  SOFTWARE.
 */

package revxrsal.commands.bukkit.brigadier;

import com.mojang.brigadier.CommandDispatcher;
import com.mojang.brigadier.builder.LiteralArgumentBuilder;
import com.mojang.brigadier.suggestion.SuggestionProvider;
import com.mojang.brigadier.tree.ArgumentCommandNode;
import com.mojang.brigadier.tree.CommandNode;
import com.mojang.brigadier.tree.LiteralCommandNode;
import com.mojang.brigadier.tree.RootCommandNode;
<<<<<<< HEAD
=======
import org.bukkit.command.Command;
import org.bukkit.command.CommandSender;
import org.bukkit.command.PluginCommand;

>>>>>>> b2ba32ce
import java.lang.reflect.Field;
import java.lang.reflect.Method;
import java.util.Collection;
import java.util.Map;
import java.util.Objects;
import java.util.stream.Collectors;
import java.util.stream.Stream;
import org.bukkit.command.Command;
import org.bukkit.command.CommandSender;
import org.bukkit.command.PluginCommand;
import org.bukkit.entity.Player;

abstract class Commodore {

  // ArgumentCommandNode#customSuggestions field
  protected static final Field CUSTOM_SUGGESTIONS_FIELD;

  // CommandNode#command
  protected static final Field COMMAND_EXECUTE_FUNCTION_FIELD;

  // CommandNode#children, CommandNode#literals, CommandNode#arguments fields
  protected static final Field CHILDREN_FIELD;
  protected static final Field LITERALS_FIELD;
  protected static final Field ARGUMENTS_FIELD;

  // nms.CommandListenerWrapper#getBukkitSender method
  private static final Method GET_BUKKIT_SENDER_METHOD;

  // An array of the CommandNode fields above: [#children, #literals, #arguments]
  protected static final Field[] CHILDREN_FIELDS;

  // Dummy instance of Command used to ensure the executable bit gets set on
  // mock commands when they're encoded into data sent to the client
  protected static final com.mojang.brigadier.Command<?> DUMMY_COMMAND;
  protected static final SuggestionProvider<?> DUMMY_SUGGESTION_PROVIDER;

  static {
    try {
      final Class<?> commandListenerWrapper;
      if (ReflectionUtil.minecraftVersion() > 16) {
        commandListenerWrapper = ReflectionUtil.mcClass("commands.CommandListenerWrapper");
      } else {
        commandListenerWrapper = ReflectionUtil.nmsClass("CommandListenerWrapper");
      }

      CUSTOM_SUGGESTIONS_FIELD = ArgumentCommandNode.class.getDeclaredField("customSuggestions");
      CUSTOM_SUGGESTIONS_FIELD.setAccessible(true);

      COMMAND_EXECUTE_FUNCTION_FIELD = CommandNode.class.getDeclaredField("command");
      COMMAND_EXECUTE_FUNCTION_FIELD.setAccessible(true);

      CHILDREN_FIELD = CommandNode.class.getDeclaredField("children");
      LITERALS_FIELD = CommandNode.class.getDeclaredField("literals");
      ARGUMENTS_FIELD = CommandNode.class.getDeclaredField("arguments");

      CHILDREN_FIELDS = new Field[]{CHILDREN_FIELD, LITERALS_FIELD, ARGUMENTS_FIELD};
      for (Field field : CHILDREN_FIELDS) {
        field.setAccessible(true);
      }

      GET_BUKKIT_SENDER_METHOD = commandListenerWrapper.getDeclaredMethod("getBukkitSender");
      GET_BUKKIT_SENDER_METHOD.setAccessible(true);

      // should never be called
      // if ReflectionCommodore: bukkit handling should override
      // if PaperCommodore: this is only sent to the client, not used for actual command handling
      DUMMY_COMMAND = (ctx) -> {
        throw new UnsupportedOperationException();
      };
      // should never be called - only used in clientbound root node, and the server impl will pass anything through
      // SuggestionProviders#safelySwap (swap it for the ASK_SERVER provider) before sending
      DUMMY_SUGGESTION_PROVIDER = (context, builder) -> {
        throw new UnsupportedOperationException();
      };

    } catch (ReflectiveOperationException e) {
      throw new ExceptionInInitializerError(e);
    }
  }

  @SuppressWarnings("rawtypes")
  protected static void removeChild(RootCommandNode root, String name) {
    try {
      for (Field field : CHILDREN_FIELDS) {
        Map<String, ?> children = (Map<String, ?>) field.get(root);
        children.remove(name);
      }
    } catch (ReflectiveOperationException e) {
      throw new RuntimeException(e);
    }
  }

  protected static <S> LiteralCommandNode<S> renameLiteralNode(LiteralCommandNode<S> node,
      String newLiteral) {
    LiteralCommandNode<S> clone = new LiteralCommandNode<>(newLiteral, node.getCommand(),
        node.getRequirement(), node.getRedirect(), node.getRedirectModifier(), node.isFork());
    for (CommandNode<S> child : node.getChildren()) {
      clone.addChild(child);
    }
<<<<<<< HEAD
    return clone;
  }

  public CommandSender getBukkitSender(Object commandSource) {
    Objects.requireNonNull(commandSource, "commandSource");
    try {
      return (CommandSender) GET_BUKKIT_SENDER_METHOD.invoke(commandSource);
    } catch (ReflectiveOperationException e) {
      throw new RuntimeException(e);
    }
  }

  /**
   * Gets the aliases known for the given command.
   *
   * <p>This will include the main label, as well as defined aliases, and
   * aliases including the fallback prefix added by Bukkit.</p>
   *
   * @param command the command
   * @return the aliases
   */
  protected static Collection<String> getAliases(Command command) {
    Objects.requireNonNull(command, "command");

    Stream<String> aliasesStream = Stream.concat(
        Stream.of(command.getLabel()),
        command.getAliases().stream()
    );

    if (command instanceof PluginCommand) {
      String fallbackPrefix = ((PluginCommand) command).getPlugin().getName().toLowerCase().trim();
      aliasesStream = aliasesStream.flatMap(alias -> Stream.of(
          alias,
          fallbackPrefix + ":" + alias
      ));
    }
=======

    public CommandSender getBukkitSender(Object commandSource) {
        Objects.requireNonNull(commandSource, "commandSource");
        try {
            return (CommandSender) GET_BUKKIT_SENDER_METHOD.invoke(commandSource);
        } catch (ReflectiveOperationException e) {
            throw new RuntimeException(e);
        }
    }

    /**
     * Gets the aliases known for the given command.
     *
     * <p>This will include the main label, as well as defined aliases, and
     * aliases including the fallback prefix added by Bukkit.</p>
     *
     * @param command the command
     * @return the aliases
     */
    protected static Collection<String> getAliases(Command command) {
        Objects.requireNonNull(command, "command");

        Stream<String> aliasesStream = Stream.concat(
                Stream.of(command.getLabel()),
                command.getAliases().stream()
        );

        if (command instanceof PluginCommand) {
            String fallbackPrefix = ((PluginCommand) command).getPlugin().getName().toLowerCase().trim();
            aliasesStream = aliasesStream.flatMap(alias -> Stream.of(
                    alias,
                    fallbackPrefix + ":" + alias
            ));
        }

        return aliasesStream.distinct().collect(Collectors.toList());
    }

    /**
     * Registers the provided argument data to the dispatcher, against all
     * aliases defined for the {@code command}.
     *
     * <p>Additionally applies the CraftBukkit {@link SuggestionProvider}
     * to all arguments within the node, so ASK_SERVER suggestions can continue
     * to function for the command.</p>
     *
     * @param command the command to read aliases from
     * @param node    the argument data
     */
    abstract void register(Command command, LiteralCommandNode<?> node);
>>>>>>> b2ba32ce

    return aliasesStream.distinct().collect(Collectors.toList());
  }

  /**
   * Registers the provided argument data to the dispatcher, against all aliases defined for the
   * {@code command}.
   *
   * <p>Additionally applies the CraftBukkit {@link SuggestionProvider}
   * to all arguments within the node, so ASK_SERVER suggestions can continue to function for the
   * command.</p>
   *
   * <p>Players will only be sent argument data if they pass the provided
   * {@code permissionTest}.</p>
   *
   * @param command         the command to read aliases from
   * @param argumentBuilder the argument data, in a builder form
   * @param permissionTest  the predicate to check whether players should be sent argument data
   */
  public void register(Command command, LiteralArgumentBuilder<?> argumentBuilder,
      Predicate<? super Player> permissionTest) {
    Objects.requireNonNull(command, "command");
    Objects.requireNonNull(argumentBuilder, "argumentBuilder");
    Objects.requireNonNull(permissionTest, "permissionTest");
    register(command, argumentBuilder.build(), permissionTest);
  }

  /**
   * Registers the provided argument data to the dispatcher, against all aliases defined for the
   * {@code command}.
   *
   * <p>Additionally applies the CraftBukkit {@link SuggestionProvider}
   * to all arguments within the node, so ASK_SERVER suggestions can continue to function for the
   * command.</p>
   *
   * <p>Players will only be sent argument data if they pass the provided
   * {@code permissionTest}.</p>
   *
   * @param command        the command to read aliases from
   * @param node           the argument data
   * @param permissionTest the predicate to check whether players should be sent argument data
   */
  abstract void register(Command command, LiteralCommandNode<?> node,
      Predicate<? super Player> permissionTest);

  /**
   * Registers the provided argument data to the dispatcher, against all aliases defined for the
   * {@code command}.
   *
   * <p>Additionally applies the CraftBukkit {@link SuggestionProvider}
   * to all arguments within the node, so ASK_SERVER suggestions can continue to function for the
   * command.</p>
   *
   * @param command the command to read aliases from
   * @param node    the argument data
   */
  public void register(Command command, LiteralCommandNode<?> node) {
    Objects.requireNonNull(command, "command");
    Objects.requireNonNull(node, "node");
    register(command, node, command::testPermissionSilent);
  }

  /**
   * Registers the provided argument data to the dispatcher.
   *
   * <p>Equivalent to calling
   * {@link CommandDispatcher#register(LiteralArgumentBuilder)}.</p>
   *
   * <p>Prefer using {@link #register(Command, LiteralArgumentBuilder)}.</p>
   *
   * @param argumentBuilder the argument data
   */
  public void register(LiteralArgumentBuilder<?> argumentBuilder) {
    Objects.requireNonNull(argumentBuilder, "argumentBuilder");
    register(argumentBuilder.build());
  }

  /**
   * Registers the provided argument data to the dispatcher, against all aliases defined for the
   * {@code command}.
   *
   * <p>Additionally applies the CraftBukkit {@link SuggestionProvider}
   * to all arguments within the node, so ASK_SERVER suggestions can continue to function for the
   * command.</p>
   *
   * @param command         the command to read aliases from
   * @param argumentBuilder the argument data, in a builder form
   */
  public void register(Command command, LiteralArgumentBuilder<?> argumentBuilder) {
    Objects.requireNonNull(command, "command");
    Objects.requireNonNull(argumentBuilder, "argumentBuilder");
    register(command, argumentBuilder.build());
  }

  /**
   * Registers the provided argument data to the dispatcher.
   *
   * <p>Equivalent to calling
   * {@link CommandDispatcher#register(LiteralArgumentBuilder)}.</p>
   *
   * <p>Prefer using {@link #register(Command, LiteralCommandNode)}.</p>
   *
   * @param node the argument data
   */
  abstract void register(LiteralCommandNode<?> node);

}<|MERGE_RESOLUTION|>--- conflicted
+++ resolved
@@ -32,13 +32,6 @@
 import com.mojang.brigadier.tree.CommandNode;
 import com.mojang.brigadier.tree.LiteralCommandNode;
 import com.mojang.brigadier.tree.RootCommandNode;
-<<<<<<< HEAD
-=======
-import org.bukkit.command.Command;
-import org.bukkit.command.CommandSender;
-import org.bukkit.command.PluginCommand;
-
->>>>>>> b2ba32ce
 import java.lang.reflect.Field;
 import java.lang.reflect.Method;
 import java.util.Collection;
@@ -49,7 +42,6 @@
 import org.bukkit.command.Command;
 import org.bukkit.command.CommandSender;
 import org.bukkit.command.PluginCommand;
-import org.bukkit.entity.Player;
 
 abstract class Commodore {
 
@@ -138,7 +130,6 @@
     for (CommandNode<S> child : node.getChildren()) {
       clone.addChild(child);
     }
-<<<<<<< HEAD
     return clone;
   }
 
@@ -175,58 +166,6 @@
           fallbackPrefix + ":" + alias
       ));
     }
-=======
-
-    public CommandSender getBukkitSender(Object commandSource) {
-        Objects.requireNonNull(commandSource, "commandSource");
-        try {
-            return (CommandSender) GET_BUKKIT_SENDER_METHOD.invoke(commandSource);
-        } catch (ReflectiveOperationException e) {
-            throw new RuntimeException(e);
-        }
-    }
-
-    /**
-     * Gets the aliases known for the given command.
-     *
-     * <p>This will include the main label, as well as defined aliases, and
-     * aliases including the fallback prefix added by Bukkit.</p>
-     *
-     * @param command the command
-     * @return the aliases
-     */
-    protected static Collection<String> getAliases(Command command) {
-        Objects.requireNonNull(command, "command");
-
-        Stream<String> aliasesStream = Stream.concat(
-                Stream.of(command.getLabel()),
-                command.getAliases().stream()
-        );
-
-        if (command instanceof PluginCommand) {
-            String fallbackPrefix = ((PluginCommand) command).getPlugin().getName().toLowerCase().trim();
-            aliasesStream = aliasesStream.flatMap(alias -> Stream.of(
-                    alias,
-                    fallbackPrefix + ":" + alias
-            ));
-        }
-
-        return aliasesStream.distinct().collect(Collectors.toList());
-    }
-
-    /**
-     * Registers the provided argument data to the dispatcher, against all
-     * aliases defined for the {@code command}.
-     *
-     * <p>Additionally applies the CraftBukkit {@link SuggestionProvider}
-     * to all arguments within the node, so ASK_SERVER suggestions can continue
-     * to function for the command.</p>
-     *
-     * @param command the command to read aliases from
-     * @param node    the argument data
-     */
-    abstract void register(Command command, LiteralCommandNode<?> node);
->>>>>>> b2ba32ce
 
     return aliasesStream.distinct().collect(Collectors.toList());
   }
@@ -239,87 +178,10 @@
    * to all arguments within the node, so ASK_SERVER suggestions can continue to function for the
    * command.</p>
    *
-   * <p>Players will only be sent argument data if they pass the provided
-   * {@code permissionTest}.</p>
-   *
-   * @param command         the command to read aliases from
-   * @param argumentBuilder the argument data, in a builder form
-   * @param permissionTest  the predicate to check whether players should be sent argument data
-   */
-  public void register(Command command, LiteralArgumentBuilder<?> argumentBuilder,
-      Predicate<? super Player> permissionTest) {
-    Objects.requireNonNull(command, "command");
-    Objects.requireNonNull(argumentBuilder, "argumentBuilder");
-    Objects.requireNonNull(permissionTest, "permissionTest");
-    register(command, argumentBuilder.build(), permissionTest);
-  }
-
-  /**
-   * Registers the provided argument data to the dispatcher, against all aliases defined for the
-   * {@code command}.
-   *
-   * <p>Additionally applies the CraftBukkit {@link SuggestionProvider}
-   * to all arguments within the node, so ASK_SERVER suggestions can continue to function for the
-   * command.</p>
-   *
-   * <p>Players will only be sent argument data if they pass the provided
-   * {@code permissionTest}.</p>
-   *
-   * @param command        the command to read aliases from
-   * @param node           the argument data
-   * @param permissionTest the predicate to check whether players should be sent argument data
-   */
-  abstract void register(Command command, LiteralCommandNode<?> node,
-      Predicate<? super Player> permissionTest);
-
-  /**
-   * Registers the provided argument data to the dispatcher, against all aliases defined for the
-   * {@code command}.
-   *
-   * <p>Additionally applies the CraftBukkit {@link SuggestionProvider}
-   * to all arguments within the node, so ASK_SERVER suggestions can continue to function for the
-   * command.</p>
-   *
    * @param command the command to read aliases from
    * @param node    the argument data
    */
-  public void register(Command command, LiteralCommandNode<?> node) {
-    Objects.requireNonNull(command, "command");
-    Objects.requireNonNull(node, "node");
-    register(command, node, command::testPermissionSilent);
-  }
-
-  /**
-   * Registers the provided argument data to the dispatcher.
-   *
-   * <p>Equivalent to calling
-   * {@link CommandDispatcher#register(LiteralArgumentBuilder)}.</p>
-   *
-   * <p>Prefer using {@link #register(Command, LiteralArgumentBuilder)}.</p>
-   *
-   * @param argumentBuilder the argument data
-   */
-  public void register(LiteralArgumentBuilder<?> argumentBuilder) {
-    Objects.requireNonNull(argumentBuilder, "argumentBuilder");
-    register(argumentBuilder.build());
-  }
-
-  /**
-   * Registers the provided argument data to the dispatcher, against all aliases defined for the
-   * {@code command}.
-   *
-   * <p>Additionally applies the CraftBukkit {@link SuggestionProvider}
-   * to all arguments within the node, so ASK_SERVER suggestions can continue to function for the
-   * command.</p>
-   *
-   * @param command         the command to read aliases from
-   * @param argumentBuilder the argument data, in a builder form
-   */
-  public void register(Command command, LiteralArgumentBuilder<?> argumentBuilder) {
-    Objects.requireNonNull(command, "command");
-    Objects.requireNonNull(argumentBuilder, "argumentBuilder");
-    register(command, argumentBuilder.build());
-  }
+  abstract void register(Command command, LiteralCommandNode<?> node);
 
   /**
    * Registers the provided argument data to the dispatcher.
