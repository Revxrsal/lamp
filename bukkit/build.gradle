repositories {
    maven { url = "https://oss.sonatype.org/content/repositories/snapshots" }
    maven { url = "https://hub.spigotmc.org/nexus/content/groups/public/" }
    maven { url = "https://libraries.minecraft.net" }
}

configurations {
    create("testing")
    implementation.extendsFrom(testing)
}

dependencies {
    compileOnly(project(":common"))

    compileOnly("org.spigotmc:spigot-api:1.13.2-R0.1-SNAPSHOT")

<<<<<<< HEAD
    /* For Brigadier on 1.13+ */
    compileOnly("com.mojang:brigadier:1.0.18")

    /*
     * We shade paper-internal without adding it as a dependency
     * because it requires Java 17. We have to access it reflectively though :(
     */
    shadeBlindly(project(":paper-internal-dont-use"))
=======
    /* For adventure components support */
    compileOnly("net.kyori:adventure-platform-bukkit:4.1.2")

    /* For Brigadier on 1.13+ */
    compileOnly("com.mojang:brigadier:1.0.18")

    /* For Kotlin extensions */
    compileOnly("org.jetbrains.kotlin:kotlin-stdlib")
>>>>>>> b2ba32ce
}

compileJava {
    options.compilerArgs += ["-parameters"]
    options.fork = true
    options.forkOptions.executable = "javac"
}

jar {
    duplicatesStrategy = DuplicatesStrategy.EXCLUDE
    from configurations.testing.asFileTree.files.collect { zipTree(it) }
<<<<<<< HEAD
    from configurations.shadeBlindly.asFileTree.files.collect { zipTree(it) }
=======
}

compileKotlin {
    kotlinOptions.jvmTarget = "1.8"
>>>>>>> b2ba32ce
}<|MERGE_RESOLUTION|>--- conflicted
+++ resolved
@@ -14,25 +14,8 @@
 
     compileOnly("org.spigotmc:spigot-api:1.13.2-R0.1-SNAPSHOT")
 
-<<<<<<< HEAD
     /* For Brigadier on 1.13+ */
     compileOnly("com.mojang:brigadier:1.0.18")
-
-    /*
-     * We shade paper-internal without adding it as a dependency
-     * because it requires Java 17. We have to access it reflectively though :(
-     */
-    shadeBlindly(project(":paper-internal-dont-use"))
-=======
-    /* For adventure components support */
-    compileOnly("net.kyori:adventure-platform-bukkit:4.1.2")
-
-    /* For Brigadier on 1.13+ */
-    compileOnly("com.mojang:brigadier:1.0.18")
-
-    /* For Kotlin extensions */
-    compileOnly("org.jetbrains.kotlin:kotlin-stdlib")
->>>>>>> b2ba32ce
 }
 
 compileJava {
@@ -44,12 +27,4 @@
 jar {
     duplicatesStrategy = DuplicatesStrategy.EXCLUDE
     from configurations.testing.asFileTree.files.collect { zipTree(it) }
-<<<<<<< HEAD
-    from configurations.shadeBlindly.asFileTree.files.collect { zipTree(it) }
-=======
-}
-
-compileKotlin {
-    kotlinOptions.jvmTarget = "1.8"
->>>>>>> b2ba32ce
 }