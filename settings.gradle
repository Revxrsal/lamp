--- conflicted
+++ resolved
@@ -1,14 +1,4 @@
 rootProject.name = "Lamp"
 
 include "common"
-include "bukkit"
-<<<<<<< HEAD
-include 'paper-internal-dont-use'
-=======
-include "bungee"
-include "cli"
-include "jda"
-include "velocity"
-include "sponge"
-include "brigadier"
->>>>>>> b2ba32ce
+include "bukkit"